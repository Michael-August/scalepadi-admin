--- conflicted
+++ resolved
@@ -4,7 +4,6 @@
 import { Badge } from "@/components/ui/badge";
 import { ChevronRight, MessageSquare } from "lucide-react";
 import {
-<<<<<<< HEAD
   Clock,
   Church,
   Download,
@@ -29,26 +28,6 @@
   Banknote,
   MapPin,
   Mail,
-=======
-	Clock,
-	Church,
-	Download,
-	Pin,
-	Verified,
-	Star,
-	X,
-	CheckCircle,
-	PhoneOutgoingIcon,
-	CalendarIcon,
-	Plus,
-	Upload,
-	FileText,
-	Link2,
-	Eye,
-	Edit,
-	Trash2,
-	UserPlus,
->>>>>>> 734de166
 } from "lucide-react";
 import { GoUnverified } from "react-icons/go";
 import { useState, useEffect } from "react";
@@ -58,17 +37,16 @@
 import { ProjectSkeleton } from "@/components/ui/project-skeleton";
 import Image from "next/image";
 import {
-	useCreateTask,
-	useGetProjectTasks,
-	useUpdateTask,
-	useDeleteTask,
-	useAssignTask,
-	useUpdateTaskChanges,
+  useCreateTask,
+  useGetProjectTasks,
+  useUpdateTask,
+  useDeleteTask,
+  useAssignTask,
+  useUpdateTaskChanges,
 } from "@/hooks/useTask";
 import { toast } from "sonner";
 import { useGetAllExpert } from "@/hooks/useExpert";
 import Link from "next/link";
-<<<<<<< HEAD
 import { Pagination } from "../../users/User";
 
 type Task = {
@@ -102,75 +80,41 @@
   createdAt: string;
   updatedAt: string;
   cost?: number;
-=======
-import moment from "moment";
-
-type Task = {
-	id: string;
-	title: string;
-	description: string;
-	status:
-		| "pending"
-		| "in-progress"
-		| "completed"
-		| "approved"
-		| "need-changes"
-		| "assigned"
-		| "not-assigned";
-	dueDate: string;
-	link?: string[];
-	document?: string[];
-	assignee?: {
-		id: string;
-		name: string;
-		email?: string;
-		profilePicture?: string;
-	};
-	submission?: string[];
-	assignedTo?: {
-		id: string;
-		name: string;
-		email?: string;
-		profilePicture?: string;
-	};
-	createdAt: string;
-	updatedAt: string;
->>>>>>> 734de166
 };
 
 type Expert = {
-	id: string;
-	name: string;
-	email: string;
-	status: "active" | "inactive";
-	category: string;
-	profilePicture?: string;
-	phone: string;
-	gender: string;
-	verified: boolean;
-	role: string[];
-	preferredIndustry: string[];
-	skills: string[];
-	bio: string;
-	availability: string;
-	projectCount: number;
-	taskCount: number;
-	regPercentage: number;
-	terms: boolean;
-	lastLogin: string;
-	createdAt: string;
-	country: string;
-	state: string;
-	socialLinks?: any;
+  id: string;
+  name: string;
+  email: string;
+  status: "active" | "inactive";
+  category: string;
+  profilePicture?: string;
+  phone: string;
+  gender: string;
+  verified: boolean;
+  role: string[];
+  preferredIndustry: string[];
+  skills: string[];
+  bio: string;
+  availability: string;
+  projectCount: number;
+  taskCount: number;
+  regPercentage: number;
+  terms: boolean;
+  lastLogin: string;
+  createdAt: string;
+  country: string;
+  state: string;
+  socialLinks?: any;
 };
 
 interface TaskFormData {
-	title: string;
-	description: string;
-	dueDate: string;
-	link: string[];
-	documents: File[];
-	newLink: string;
+  title: string;
+  description: string;
+  dueDate: string;
+  link: string[];
+  documents: File[];
+  newLink: string;
 }
 
 const renderFormattedText = (text: string) => {
@@ -208,15 +152,14 @@
 };
 
 const ExpertAssignmentItem = ({
-	expert,
-	taskId,
-	onAssignmentComplete,
+  expert,
+  taskId,
+  onAssignmentComplete,
 }: {
-	expert: Expert;
-	taskId: string;
-	onAssignmentComplete: () => void;
+  expert: Expert;
+  taskId: string;
+  onAssignmentComplete: () => void;
 }) => {
-<<<<<<< HEAD
   const assignTaskMutation = useAssignTask();
 
   const handleAssign = () => {
@@ -412,8 +355,6 @@
       {
         projectId,
         approved: approvalStatus,
-        totalCost: proposedTotalCost,
-        discount: finalDiscount,
       },
       {
         onSuccess: () => {
@@ -569,6 +510,14 @@
     );
   }
 
+  const formattedText = projectDetails?.brief
+    .replace(/\\r\\n/g, "<br />")
+    .replace(/\\t/g, "&nbsp;&nbsp;&nbsp;&nbsp;");
+
+  const formattedKindOfExperts = projectDetails?.kindOfExperts
+    .replace(/\\r\\n/g, "<br />")
+    .replace(/\\t/g, "&nbsp;&nbsp;&nbsp;&nbsp;");
+
   return (
     <div className="flex w-full flex-col gap-6">
       {/* Delete Confirmation Modal */}
@@ -589,8 +538,8 @@
 
             <div className="space-y-4">
               <p className="text-gray-600">
-                Are you sure you want to delete this task? This action cannot be
-                undone.
+                Are you sure you want to delete this task? This
+                action cannot be undone.
               </p>
             </div>
 
@@ -607,7 +556,9 @@
                 disabled={deleteTaskMutation.isPending}
                 className="bg-red-600 text-white hover:bg-red-700"
               >
-                {deleteTaskMutation.isPending ? "Deleting..." : "Delete Task"}
+                {deleteTaskMutation.isPending
+                  ? "Deleting..."
+                  : "Delete Task"}
               </Button>
             </div>
           </div>
@@ -619,7 +570,9 @@
         <div className="fixed inset-0 bg-black bg-opacity-50 flex items-center justify-center z-50 p-4">
           <div className="bg-white rounded-2xl p-6 w-full max-w-md">
             <div className="flex justify-between items-center mb-4">
-              <h3 className="text-lg font-semibold">Approve Project</h3>
+              <h3 className="text-lg font-semibold">
+                Approve Project
+              </h3>
               <button
                 onClick={() => setIsApprovalModalOpen(false)}
                 className="p-1 rounded-full hover:bg-gray-100"
@@ -635,7 +588,11 @@
                 </label>
                 <select
                   value={approvalStatus.toString()}
-                  onChange={(e) => setApprovalStatus(e.target.value === "true")}
+                  onChange={(e) =>
+                    setApprovalStatus(
+                      e.target.value === "true"
+                    )
+                  }
                   className="w-full p-2 border border-gray-300 rounded-lg"
                 >
                   <option value="true">Approve</option>
@@ -650,7 +607,11 @@
                 <input
                   type="number"
                   value={proposedTotalCost}
-                  onChange={(e) => setProposedTotalCost(Number(e.target.value))}
+                  onChange={(e) =>
+                    setProposedTotalCost(
+                      Number(e.target.value)
+                    )
+                  }
                   min="0"
                   className="w-full p-2 border border-gray-300 rounded-lg"
                 />
@@ -664,8 +625,15 @@
                   type="number"
                   value={discount}
                   onChange={(e) => {
-                    const newDiscount = Number(e.target.value);
-                    setDiscount(Math.min(newDiscount, proposedTotalCost));
+                    const newDiscount = Number(
+                      e.target.value
+                    );
+                    setDiscount(
+                      Math.min(
+                        newDiscount,
+                        proposedTotalCost
+                      )
+                    );
                   }}
                   min="0"
                   max={proposedTotalCost}
@@ -678,7 +646,11 @@
                   Final Amount
                 </label>
                 <div className="p-2 bg-gray-100 rounded-lg font-medium">
-                  ₦{Math.max(0, proposedTotalCost - discount).toLocaleString()}
+                  ₦
+                  {Math.max(
+                    0,
+                    proposedTotalCost - discount
+                  ).toLocaleString()}
                 </div>
               </div>
             </div>
@@ -696,7 +668,9 @@
                 disabled={approveProjectMutation.isPending}
                 className="bg-primary text-white hover:bg-primary-hover"
               >
-                {approveProjectMutation.isPending ? "Processing..." : "Confirm"}
+                {approveProjectMutation.isPending
+                  ? "Processing..."
+                  : "Confirm"}
               </Button>
             </div>
           </div>
@@ -728,7 +702,10 @@
                   type="text"
                   value={taskForm.title}
                   onChange={(e) =>
-                    setTaskForm((prev) => ({ ...prev, title: e.target.value }))
+                    setTaskForm((prev) => ({
+                      ...prev,
+                      title: e.target.value,
+                    }))
                   }
                   placeholder="Enter task title"
                   className="w-full p-3 border border-gray-300 rounded-lg focus:outline-none focus:ring-2 focus:ring-primary"
@@ -758,7 +735,7 @@
                   Due Date *
                 </label>
                 <input
-                  type="date"
+                  type="datetime-local"
                   value={taskForm.dueDate}
                   onChange={(e) =>
                     setTaskForm((prev) => ({
@@ -776,7 +753,10 @@
                 </label>
                 <div className="space-y-2">
                   {taskForm.link.map((link, index) => (
-                    <div key={index} className="flex items-center gap-2">
+                    <div
+                      key={index}
+                      className="flex items-center gap-2"
+                    >
                       <Link2 className="w-4 h-4 text-gray-500" />
                       <input
                         type="text"
@@ -785,7 +765,9 @@
                         className="flex-1 p-2 border border-gray-300 rounded-lg bg-gray-50"
                       />
                       <button
-                        onClick={() => removeLink(index)}
+                        onClick={() =>
+                          removeLink(index)
+                        }
                         className="p-1 text-red-500 hover:bg-red-50 rounded"
                       >
                         <X className="w-4 h-4" />
@@ -804,7 +786,9 @@
                       }
                       placeholder="Paste link here"
                       className="flex-1 p-2 border border-gray-300 rounded-lg focus:outline-none focus:ring-2 focus:ring-primary"
-                      onKeyPress={(e) => e.key === "Enter" && addLink()}
+                      onKeyPress={(e) =>
+                        e.key === "Enter" && addLink()
+                      }
                     />
                     <Button
                       type="button"
@@ -827,11 +811,14 @@
                     <div className="flex flex-col items-center justify-center pt-5 pb-6">
                       <Upload className="w-8 h-8 mb-3 text-gray-400" />
                       <p className="mb-2 text-sm text-gray-500">
-                        <span className="font-semibold">Click to upload</span>{" "}
+                        <span className="font-semibold">
+                          Click to upload
+                        </span>{" "}
                         or drag and drop
                       </p>
                       <p className="text-xs text-gray-500">
-                        PNG, JPG, JPEG, PDF, DOC, DOCX up to 10MB
+                        PNG, JPG, JPEG, PDF, DOC, DOCX
+                        up to 10MB
                       </p>
                     </div>
                     <input
@@ -845,28 +832,43 @@
 
                   {taskForm.documents.length > 0 && (
                     <div className="space-y-2">
-                      {taskForm.documents.map((file, index) => (
-                        <div
-                          key={index}
-                          className="flex items-center justify-between p-3 border border-gray-200 rounded-lg"
-                        >
-                          <div className="flex items-center gap-3">
-                            <FileText className="w-5 h-5 text-gray-400" />
-                            <div>
-                              <p className="text-sm font-medium">{file.name}</p>
-                              <p className="text-xs text-gray-500">
-                                {(file.size / 1024 / 1024).toFixed(2)} MB
-                              </p>
+                      {taskForm.documents.map(
+                        (file, index) => (
+                          <div
+                            key={index}
+                            className="flex items-center justify-between p-3 border border-gray-200 rounded-lg"
+                          >
+                            <div className="flex items-center gap-3">
+                              <FileText className="w-5 h-5 text-gray-400" />
+                              <div>
+                                <p className="text-sm font-medium">
+                                  {file.name}
+                                </p>
+                                <p className="text-xs text-gray-500">
+                                  {(
+                                    file.size /
+                                    1024 /
+                                    1024
+                                  ).toFixed(
+                                    2
+                                  )}{" "}
+                                  MB
+                                </p>
+                              </div>
                             </div>
+                            <button
+                              onClick={() =>
+                                removeFile(
+                                  index
+                                )
+                              }
+                              className="p-1 text-red-500 hover:bg-red-50 rounded"
+                            >
+                              <X className="w-4 h-4" />
+                            </button>
                           </div>
-                          <button
-                            onClick={() => removeFile(index)}
-                            className="p-1 text-red-500 hover:bg-red-50 rounded"
-                          >
-                            <X className="w-4 h-4" />
-                          </button>
-                        </div>
-                      ))}
+                        )
+                      )}
                     </div>
                   )}
                 </div>
@@ -915,7 +917,9 @@
         <div className="fixed inset-0 bg-black bg-opacity-50 flex items-center justify-center z-50 p-4">
           <div className="bg-white rounded-2xl p-6 w-full max-w-4xl max-h-[90vh] overflow-y-auto">
             <div className="flex justify-between items-center mb-6">
-              <h3 className="text-xl font-semibold">Task Details</h3>
+              <h3 className="text-xl font-semibold">
+                Task Details
+              </h3>
               <button
                 onClick={() => setIsTaskDetailsModalOpen(false)}
                 className="p-1 rounded-full hover:bg-gray-100"
@@ -1020,12 +1024,19 @@
                 {/* Assigned Expert */}
                 {selectedTask.assignee && (
                   <div>
-                    <h5 className="font-semibold mb-3">Assigned Expert</h5>
+                    <h5 className="font-semibold mb-3">
+                      Assigned Expert
+                    </h5>
                     <div className="flex items-center gap-3 p-3 bg-blue-50 rounded-lg">
                       <div className="w-12 h-12 rounded-full bg-gray-200 flex items-center justify-center">
-                        {selectedTask.assignee.profilePicture ? (
+                        {selectedTask.assignee
+                          .profilePicture ? (
                           <Image
-                            src={selectedTask.assignee.profilePicture}
+                            src={
+                              selectedTask
+                                ?.assignee
+                                ?.profilePicture
+                            }
                             alt="Assignee"
                             width={48}
                             height={48}
@@ -1033,19 +1044,28 @@
                           />
                         ) : (
                           <span className="text-lg font-medium">
-                            {selectedTask.assignee.name.charAt(0)}
+                            {selectedTask?.assignee.name.charAt(
+                              0
+                            )}
                           </span>
                         )}
                       </div>
                       <div>
                         <p className="font-medium">
-                          {selectedTask.assignee.name}
+                          {
+                            selectedTask?.assignee
+                              .name
+                          }
                         </p>
-                        {selectedTask.assignee.email && (
-                          <p className="text-sm text-gray-600">
-                            {selectedTask.assignee.email}
-                          </p>
-                        )}
+                        {selectedTask.assignee
+                          .email && (
+                            <p className="text-sm text-gray-600">
+                              {
+                                selectedTask
+                                  .assignee.email
+                              }
+                            </p>
+                          )}
                       </div>
                     </div>
                   </div>
@@ -1187,36 +1207,44 @@
                 )}
 
               {/* Task Progress Actions */}
-              {selectedTask.assignee && !selectedTask.submission?.length && (
-                <div className="flex items-center justify-between pt-3 border-t border-gray-100">
-                  <div className="flex flex-col gap-1">
-                    <span className="text-[#878A93] text-sm font-medium">
-                      Task Progress
-                    </span>
-                    <span className="text-[#727374] text-sm">
-                      Track completion and review submissions
-                    </span>
+              {selectedTask.assignee &&
+                !selectedTask.submission?.length && (
+                  <div className="flex items-center justify-between pt-3 border-t border-gray-100">
+                    <div className="flex flex-col gap-1">
+                      <span className="text-[#878A93] text-sm font-medium">
+                        Task Progress
+                      </span>
+                      <span className="text-[#727374] text-sm">
+                        Track completion and review
+                        submissions
+                      </span>
+                    </div>
+                    <div className="flex items-center gap-2">
+                      <Button
+                        variant="outline"
+                        size="sm"
+                        className="rounded-xl"
+                        onClick={() =>
+                          setShowNoteInput(
+                            "needs-changes"
+                          )
+                        }
+                      >
+                        Request Update
+                      </Button>
+                      <Button
+                        variant="outline"
+                        size="sm"
+                        className="rounded-xl hover:bg-primary-hover"
+                        onClick={() =>
+                          setShowNoteInput("approved")
+                        }
+                      >
+                        Mark as Completed
+                      </Button>
+                    </div>
                   </div>
-                  <div className="flex items-center gap-2">
-                    <Button
-                      variant="outline"
-                      size="sm"
-                      className="rounded-xl"
-                      onClick={() => setShowNoteInput("needs-changes")}
-                    >
-                      Request Update
-                    </Button>
-                    <Button
-                      variant="outline"
-                      size="sm"
-                      className="rounded-xl hover:bg-primary-hover"
-                      onClick={() => setShowNoteInput("approved")}
-                    >
-                      Mark as Completed
-                    </Button>
-                  </div>
-                </div>
-              )}
+                )}
 
               {/* Submissions Section */}
               {selectedTask.submission &&
@@ -1228,7 +1256,8 @@
                           Task Progress
                         </span>
                         <span className="text-[#727374] text-sm">
-                          Track completion and review submissions
+                          Track completion and review
+                          submissions
                         </span>
                       </div>
                       <div className="flex items-center gap-2">
@@ -1236,7 +1265,11 @@
                           variant="outline"
                           size="sm"
                           className="rounded-xl"
-                          onClick={() => setShowNoteInput("needs-changes")}
+                          onClick={() =>
+                            setShowNoteInput(
+                              "needs-changes"
+                            )
+                          }
                         >
                           Request Update
                         </Button>
@@ -1244,7 +1277,11 @@
                           variant="outline"
                           size="sm"
                           className="rounded-xl hover:bg-primary-hover"
-                          onClick={() => setShowNoteInput("approved")}
+                          onClick={() =>
+                            setShowNoteInput(
+                              "approved"
+                            )
+                          }
                         >
                           Mark as Completed
                         </Button>
@@ -1257,14 +1294,19 @@
                         <div className="flex flex-col gap-3">
                           <label className="text-sm font-medium text-gray-700">
                             Add a note for{" "}
-                            {showNoteInput === "approved"
+                            {showNoteInput ===
+                              "approved"
                               ? "approval"
                               : "changes"}
                             :
                           </label>
                           <textarea
                             value={note}
-                            onChange={(e) => setNote(e.target.value)}
+                            onChange={(e) =>
+                              setNote(
+                                e.target.value
+                              )
+                            }
                             placeholder="Enter your feedback here..."
                             className="w-full p-3 border border-gray-300 rounded-lg resize-none focus:outline-none focus:ring-2 focus:ring-blue-500 focus:border-transparent"
                             rows={3}
@@ -1274,7 +1316,9 @@
                               variant="outline"
                               size="sm"
                               onClick={() => {
-                                setShowNoteInput(null);
+                                setShowNoteInput(
+                                  null
+                                );
                                 setNote("");
                               }}
                             >
@@ -1290,7 +1334,9 @@
                                   selectedTask?.id
                                 )
                               }
-                              disabled={updateTaskChangesMutation.isPending}
+                              disabled={
+                                updateTaskChangesMutation.isPending
+                              }
                             >
                               {updateTaskChangesMutation.isPending
                                 ? "Updating..."
@@ -1303,7 +1349,9 @@
 
                     <div className="flex flex-col gap-3">
                       <span className="text-[#878A93] text-sm font-medium mt-4">
-                        Submissions ({selectedTask.submission.length})
+                        Submissions (
+                        {selectedTask.submission.length}
+                        )
                       </span>
 
                       {/* Links */}
@@ -1311,62 +1359,79 @@
                         {(
                           selectedTask?.submission?.filter(
                             (item: string) =>
-                              !item.includes("res.cloudinary.com")
+                              !item.includes(
+                                "res.cloudinary.com"
+                              )
                           ) || []
-                        )?.map((link: string, index: number) => (
-                          <Link
-                            href={link}
-                            target="_blank"
-                            key={index}
-                            className="flex items-center cursor-pointer gap-2 p-2 border border-[#EDEEF3] rounded-xl flex-1 min-w-0"
-                          >
-                            <Link2 />
-                            <input
-                              type="text"
-                              className="w-full outline-none text-sm text-[#727374] bg-transparent"
-                              value={link}
-                              readOnly
-                            />
-                          </Link>
-                        ))}
+                        )?.map(
+                          (
+                            link: string,
+                            index: number
+                          ) => (
+                            <Link
+                              href={link}
+                              target="_blank"
+                              key={index}
+                              className="flex items-center cursor-pointer gap-2 p-2 border border-[#EDEEF3] rounded-xl flex-1 min-w-0"
+                            >
+                              <Link2 />
+                              <input
+                                type="text"
+                                className="w-full outline-none text-sm text-[#727374] bg-transparent"
+                                value={link}
+                                readOnly
+                              />
+                            </Link>
+                          )
+                        )}
                       </div>
 
                       {/* Documents */}
                       <div className="flex flex-wrap gap-2">
                         {(
-                          selectedTask?.submission?.filter((item: string) =>
-                            item.includes("res.cloudinary.com")
+                          selectedTask?.submission?.filter(
+                            (item: string) =>
+                              item.includes(
+                                "res.cloudinary.com"
+                              )
                           ) || []
-                        )?.map((doc: string, index: number) => (
-                          <div
-                            key={index}
-                            className="flex items-center justify-between p-2 border border-[#EDEEF3] rounded-xl flex-1 min-w-0"
-                          >
-                            <div className="flex items-center gap-2">
-                              <Image
-                                src="/icons/file-icon.svg"
-                                alt="file icon"
-                                width={16}
-                                height={16}
-                              />
-                              <div className="flex flex-col min-w-0">
-                                <span className="text-sm font-medium text-[#1A1A1A] truncate">
-                                  Document {index + 1}
-                                </span>
-                                <span className="text-xs text-[#878A93]">
-                                  File
-                                </span>
+                        )?.map(
+                          (
+                            doc: string,
+                            index: number
+                          ) => (
+                            <div
+                              key={index}
+                              className="flex items-center justify-between p-2 border border-[#EDEEF3] rounded-xl flex-1 min-w-0"
+                            >
+                              <div className="flex items-center gap-2">
+                                <Image
+                                  src="/icons/file-icon.svg"
+                                  alt="file icon"
+                                  width={16}
+                                  height={16}
+                                />
+                                <div className="flex flex-col min-w-0">
+                                  <span className="text-sm font-medium text-[#1A1A1A] truncate">
+                                    Document{" "}
+                                    {index +
+                                      1}
+                                  </span>
+                                  <span className="text-xs text-[#878A93]">
+                                    File
+                                  </span>
+                                </div>
                               </div>
+                              <a
+                                href={doc}
+                                target="_blank"
+                                rel="noopener noreferrer"
+                              >
+                                <Download className="w-4 h-4 text-[#878A93] cursor-pointer hover:text-primary" />
+                              </a>
                             </div>
-                            <a
-                              href={doc}
-                              target="_blank"
-                              rel="noopener noreferrer"
-                            >
-                              <Download className="w-4 h-4 text-[#878A93] cursor-pointer hover:text-primary" />
-                            </a>
-                          </div>
-                        ))}
+                          )
+                        )}
                       </div>
                     </div>
                   </div>
@@ -1388,7 +1453,9 @@
                 )}
                 <Button
                   variant="outline"
-                  onClick={() => setIsTaskDetailsModalOpen(false)}
+                  onClick={() =>
+                    setIsTaskDetailsModalOpen(false)
+                  }
                 >
                   Close
                 </Button>
@@ -1403,9 +1470,13 @@
         <div className="fixed inset-0 bg-black bg-opacity-50 flex items-center justify-center z-50 p-4">
           <div className="bg-white rounded-2xl p-6 w-full max-w-md max-h-[90vh] overflow-y-auto">
             <div className="flex justify-between items-center mb-6">
-              <h3 className="text-xl font-semibold">Assign Expert</h3>
+              <h3 className="text-xl font-semibold">
+                Assign Expert
+              </h3>
               <button
-                onClick={() => setIsExpertAssignModalOpen(false)}
+                onClick={() =>
+                  setIsExpertAssignModalOpen(false)
+                }
                 className="p-1 rounded-full hover:bg-gray-100"
               >
                 <X className="w-6 h-6" />
@@ -1457,7 +1528,9 @@
             <div className="flex justify-end gap-3 mt-6">
               <Button
                 variant="outline"
-                onClick={() => setIsExpertAssignModalOpen(false)}
+                onClick={() =>
+                  setIsExpertAssignModalOpen(false)
+                }
               >
                 Cancel
               </Button>
@@ -1776,74 +1849,26 @@
               </span>
             )}
 
-            {/* Deliverables */}
-            {/* <div className="flex flex-col gap-2">
+            <div className="flex flex-col gap-2">
               <span className="text-[#1A1A1A] text-sm font-normal">
-                Deliverables
+                Budget
               </span>
-              <ul className="list-none flex flex-col gap-2 text-sm text-[#727374]">
-                <li>Project Analysis Report</li>
-                <li>Implementation Plan</li>
-                <li>Progress Updates</li>
-                <li>Final Review</li>
-              </ul>
-            </div> */}
-
-            {/* Budget */}
-            <div className="flex flex-col gap-2">
-              <span className="text-[#1A1A1A] text-sm font-normal">Budget</span>
               <span className="text-sm text-[#727374]">
-                {projectDetails.totalCost
-                  ? `₦${projectDetails.totalCost.toLocaleString()}`
-                  : "No budget specified."}
+                {projectDetails.proposedTotalCost
+                  ? `${projectDetails.proposedTotalCost.toLocaleString()}`
+                  : "No budget specified"}
               </span>
             </div>
 
-            {/* Payment Status */}
-            {projectDetails.paymentStatus && (
-              <div className="flex flex-col gap-2">
-                <span className="text-[#1A1A1A] text-sm font-normal">
-                  Payment Status
-                </span>
-                <span className="text-sm text-[#727374] capitalize">
-                  {projectDetails.paymentStatus}
-                </span>
-              </div>
-            )}
-            {!projectDetails.paymentStatus && (
-              <span className="text-sm text-[#727374] italic">
-                Payment status not available.
+            <div className="flex flex-col gap-2">
+              <span className="text-[#1A1A1A] text-sm font-normal">
+                Payment Status
               </span>
-            )}
-
-            {/* Experts */}
-            {/* {projectDetails.experts && projectDetails.experts.length > 0 ? (
-      <div className="flex flex-col gap-2">
-        <span className="text-[#1A1A1A] text-sm font-normal">Assigned Expert</span>
-        {projectDetails.experts.map((expert: any) => (
-          <div
-            key={expert.id}
-            className="flex items-center justify-between bg-[#F9FAFB] p-3 rounded-xl"
-          >
-            <div className="flex flex-col">
-              <span className="text-sm font-medium text-[#1A1A1A]">{expert.name}</span>
-              <span className="text-xs text-[#727374]">{expert.email}</span>
+              <span className="text-sm text-[#727374] capitalize">
+                {projectDetails.paymentStatus ||
+                  "Not specified"}
+              </span>
             </div>
-            <span
-              className={`text-xs px-2 py-1 rounded-lg ${
-                expert.status === "active"
-                  ? "bg-green-100 text-green-600"
-                  : "bg-gray-100 text-gray-600"
-              }`}
-            >
-              {expert.status}
-            </span>
-          </div>
-        ))}
-      </div>
-    ) : (
-      <span className="text-sm text-[#727374] italic">No experts assigned yet.</span>
-    )} */}
           </div>
         )}
 
@@ -1854,7 +1879,8 @@
                 Track tasks in real time.
               </span>
               <span className="text-sm text-[#727374]">
-                Review submissions and approve or request changes.
+                Review submissions and approve or request
+                changes.
               </span>
             </div>
 
@@ -2089,7 +2115,8 @@
                             Task Progress
                           </span>
                           <span className="text-[#727374] text-sm">
-                            Track completion and review submissions
+                            Track completion and
+                            review submissions
                           </span>
                         </div>
                         <div className="flex items-center gap-2">
@@ -2112,157 +2139,220 @@
                     )}
 
                     {/* Submissions */}
-                    {task.submission && task.submission.length > 0 && (
-                      <div className="pt-3 border-t border-gray-100">
-                        <div className="flex items-center justify-between pt-3 border-t border-gray-100">
-                          <div className="flex flex-col gap-1">
-                            <span className="text-[#878A93] text-sm font-medium">
-                              Task Progress
+                    {task.submission &&
+                      task.submission.length > 0 && (
+                        <div className="pt-3 border-t border-gray-100">
+                          <div className="flex items-center justify-between pt-3 border-t border-gray-100">
+                            <div className="flex flex-col gap-1">
+                              <span className="text-[#878A93] text-sm font-medium">
+                                Task Progress
+                              </span>
+                              <span className="text-[#727374] text-sm">
+                                Track completion
+                                and review
+                                submissions
+                              </span>
+                            </div>
+                            <div className="flex items-center gap-2">
+                              <Button
+                                variant="outline"
+                                size="sm"
+                                className="rounded-xl"
+                                onClick={() =>
+                                  setShowNoteInput(
+                                    "needs-changes"
+                                  )
+                                }
+                              >
+                                Request Update
+                              </Button>
+                              <Button
+                                variant="outline"
+                                size="sm"
+                                className="rounded-xl hover:bg-primary-hover"
+                                onClick={() =>
+                                  setShowNoteInput(
+                                    "approved"
+                                  )
+                                }
+                              >
+                                Mark as
+                                Completed
+                              </Button>
+                            </div>
+                          </div>
+
+                          {/* Note Input */}
+                          {showNoteInput && (
+                            <div className="mt-4 p-4 border border-gray-200 rounded-lg bg-gray-50">
+                              <div className="flex flex-col gap-3">
+                                <label className="text-sm font-medium text-gray-700">
+                                  Add a note
+                                  for{" "}
+                                  {showNoteInput ===
+                                    "approved"
+                                    ? "approval"
+                                    : "changes"}
+                                  :
+                                </label>
+                                <textarea
+                                  value={note}
+                                  onChange={(
+                                    e
+                                  ) =>
+                                    setNote(
+                                      e
+                                        .target
+                                        .value
+                                    )
+                                  }
+                                  placeholder="Enter your feedback here..."
+                                  className="w-full p-3 border border-gray-300 rounded-lg resize-none focus:outline-none focus:ring-2 focus:ring-blue-500 focus:border-transparent"
+                                  rows={3}
+                                />
+                                <div className="flex items-center gap-2 justify-end">
+                                  <Button
+                                    variant="outline"
+                                    size="sm"
+                                    onClick={() => {
+                                      setShowNoteInput(
+                                        null
+                                      );
+                                      setNote(
+                                        ""
+                                      );
+                                    }}
+                                  >
+                                    Cancel
+                                  </Button>
+                                  <Button
+                                    size="sm"
+                                    className="bg-primary text-white hover:bg-primary-hover"
+                                    onClick={() =>
+                                      handleStatusUpdate(
+                                        showNoteInput,
+                                        note,
+                                        task?.id
+                                      )
+                                    }
+                                    disabled={
+                                      updateTaskChangesMutation.isPending
+                                    }
+                                  >
+                                    {updateTaskChangesMutation.isPending
+                                      ? "Updating..."
+                                      : "Submit"}
+                                  </Button>
+                                </div>
+                              </div>
+                            </div>
+                          )}
+
+                          <div className="flex flex-col gap-3">
+                            <span className="text-[#878A93] text-sm font-medium mt-4">
+                              Submissions
                             </span>
-                            <span className="text-[#727374] text-sm">
-                              Track completion and review submissions
-                            </span>
-                          </div>
-                          <div className="flex items-center gap-2">
-                            <Button
-                              variant="outline"
-                              size="sm"
-                              className="rounded-xl"
-                              onClick={() => setShowNoteInput("needs-changes")}
-                            >
-                              Request Update
-                            </Button>
-                            <Button
-                              variant="outline"
-                              size="sm"
-                              className="rounded-xl hover:bg-primary-hover"
-                              onClick={() => setShowNoteInput("approved")}
-                            >
-                              Mark as Completed
-                            </Button>
+
+                            {/* Links */}
+                            <div className="flex flex-wrap gap-2">
+                              {(
+                                task?.submission?.filter(
+                                  (
+                                    item: string
+                                  ) =>
+                                    !item.includes(
+                                      "res.cloudinary.com"
+                                    )
+                                ) || []
+                              )?.map(
+                                (
+                                  link: string,
+                                  index: number
+                                ) => (
+                                  <Link
+                                    href={
+                                      link
+                                    }
+                                    target="_blank"
+                                    key={
+                                      index
+                                    }
+                                    className="flex items-center cursor-pointer gap-2 p-2 border border-[#EDEEF3] rounded-xl flex-1 min-w-0"
+                                  >
+                                    <Link2 />
+                                    <input
+                                      type="text"
+                                      className="w-full outline-none text-sm text-[#727374] bg-transparent"
+                                      value={
+                                        link
+                                      }
+                                      readOnly
+                                    />
+                                  </Link>
+                                )
+                              )}
+                            </div>
+
+                            {/* Documents */}
+                            <div className="flex flex-wrap gap-2">
+                              {(
+                                task?.submission?.filter(
+                                  (
+                                    item: string
+                                  ) =>
+                                    item.includes(
+                                      "res.cloudinary.com"
+                                    )
+                                ) || []
+                              )?.map(
+                                (
+                                  doc: string,
+                                  index: number
+                                ) => (
+                                  <div
+                                    key={
+                                      index
+                                    }
+                                    className="flex items-center justify-between p-2 border border-[#EDEEF3] rounded-xl flex-1 min-w-0"
+                                  >
+                                    <div className="flex items-center gap-2">
+                                      <Image
+                                        src="/icons/file-icon.svg"
+                                        alt="file icon"
+                                        width={
+                                          16
+                                        }
+                                        height={
+                                          16
+                                        }
+                                      />
+                                      <div className="flex flex-col min-w-0">
+                                        <span className="text-sm font-medium text-[#1A1A1A] truncate">
+                                          Document{" "}
+                                          {index +
+                                            1}
+                                        </span>
+                                        <span className="text-xs text-[#878A93]">
+                                          File
+                                        </span>
+                                      </div>
+                                    </div>
+                                    <a
+                                      href={
+                                        doc
+                                      }
+                                      target="_blank"
+                                      rel="noopener noreferrer"
+                                    >
+                                      <Download className="w-4 h-4 text-[#878A93] cursor-pointer hover:text-primary" />
+                                    </a>
+                                  </div>
+                                )
+                              )}
+                            </div>
                           </div>
                         </div>
-
-                        {/* Note Input */}
-                        {showNoteInput && (
-                          <div className="mt-4 p-4 border border-gray-200 rounded-lg bg-gray-50">
-                            <div className="flex flex-col gap-3">
-                              <label className="text-sm font-medium text-gray-700">
-                                Add a note for{" "}
-                                {showNoteInput === "approved"
-                                  ? "approval"
-                                  : "changes"}
-                                :
-                              </label>
-                              <textarea
-                                value={note}
-                                onChange={(e) => setNote(e.target.value)}
-                                placeholder="Enter your feedback here..."
-                                className="w-full p-3 border border-gray-300 rounded-lg resize-none focus:outline-none focus:ring-2 focus:ring-blue-500 focus:border-transparent"
-                                rows={3}
-                              />
-                              <div className="flex items-center gap-2 justify-end">
-                                <Button
-                                  variant="outline"
-                                  size="sm"
-                                  onClick={() => {
-                                    setShowNoteInput(null);
-                                    setNote("");
-                                  }}
-                                >
-                                  Cancel
-                                </Button>
-                                <Button
-                                  size="sm"
-                                  className="bg-primary text-white hover:bg-primary-hover"
-                                  onClick={() =>
-                                    handleStatusUpdate(
-                                      showNoteInput,
-                                      note,
-                                      task?.id
-                                    )
-                                  }
-                                  disabled={updateTaskChangesMutation.isPending}
-                                >
-                                  {updateTaskChangesMutation.isPending
-                                    ? "Updating..."
-                                    : "Submit"}
-                                </Button>
-                              </div>
-                            </div>
-                          </div>
-                        )}
-
-                        <div className="flex flex-col gap-3">
-                          <span className="text-[#878A93] text-sm font-medium mt-4">
-                            Submissions
-                          </span>
-
-                          {/* Links */}
-                          <div className="flex flex-wrap gap-2">
-                            {(
-                              task?.submission?.filter(
-                                (item: string) =>
-                                  !item.includes("res.cloudinary.com")
-                              ) || []
-                            )?.map((link: string, index: number) => (
-                              <Link
-                                href={link}
-                                target="_blank"
-                                key={index}
-                                className="flex items-center cursor-pointer gap-2 p-2 border border-[#EDEEF3] rounded-xl flex-1 min-w-0"
-                              >
-                                <Link2 />
-                                <input
-                                  type="text"
-                                  className="w-full outline-none text-sm text-[#727374] bg-transparent"
-                                  value={link}
-                                  readOnly
-                                />
-                              </Link>
-                            ))}
-                          </div>
-
-                          {/* Documents */}
-                          <div className="flex flex-wrap gap-2">
-                            {(
-                              task?.submission?.filter((item: string) =>
-                                item.includes("res.cloudinary.com")
-                              ) || []
-                            )?.map((doc: string, index: number) => (
-                              <div
-                                key={index}
-                                className="flex items-center justify-between p-2 border border-[#EDEEF3] rounded-xl flex-1 min-w-0"
-                              >
-                                <div className="flex items-center gap-2">
-                                  <Image
-                                    src="/icons/file-icon.svg"
-                                    alt="file icon"
-                                    width={16}
-                                    height={16}
-                                  />
-                                  <div className="flex flex-col min-w-0">
-                                    <span className="text-sm font-medium text-[#1A1A1A] truncate">
-                                      Document {index + 1}
-                                    </span>
-                                    <span className="text-xs text-[#878A93]">
-                                      File
-                                    </span>
-                                  </div>
-                                </div>
-                                <a
-                                  href={doc}
-                                  target="_blank"
-                                  rel="noopener noreferrer"
-                                >
-                                  <Download className="w-4 h-4 text-[#878A93] cursor-pointer hover:text-primary" />
-                                </a>
-                              </div>
-                            ))}
-                          </div>
-                        </div>
-                      </div>
-                    )}
+                      )}
                   </div>
                 ))
               ) : (
@@ -2276,10 +2366,13 @@
                         No tasks yet
                       </h3>
                       <p className="text-sm text-gray-500 mb-4">
-                        Create your first task to start tracking progress
+                        Create your first task to start
+                        tracking progress
                       </p>
                       <Button
-                        onClick={() => setIsTaskModalOpen(true)}
+                        onClick={() =>
+                          setIsTaskModalOpen(true)
+                        }
                         className="bg-primary text-white hover:bg-primary-hover"
                       >
                         <Plus className="w-4 h-4 mr-2" />
@@ -2295,2272 +2388,6 @@
       </div>
     </div>
   );
-=======
-	const assignTaskMutation = useAssignTask();
-
-	const handleAssign = () => {
-		assignTaskMutation.mutate(
-			{
-				taskId: taskId,
-				expertId: expert.id,
-			},
-			{
-				onSuccess: () => {
-					onAssignmentComplete();
-				},
-			}
-		);
-	};
-
-	return (
-		<div className="flex items-center justify-between p-3 border border-gray-200 rounded-lg hover:bg-gray-50">
-			<div className="flex items-center gap-3">
-				<div className="w-10 h-10 rounded-full bg-gray-200 flex items-center justify-center">
-					{expert.profilePicture ? (
-						<Image
-							src={expert.profilePicture}
-							alt="Expert"
-							width={40}
-							height={40}
-							className="rounded-full object-fit"
-						/>
-					) : (
-						<span className="text-sm font-medium">
-							{expert.name.charAt(0)}
-						</span>
-					)}
-				</div>
-				<div>
-					<p className="font-medium text-sm capitalize">
-						{expert.name}
-					</p>
-					{expert.category && (
-						<p className="text-xs text-gray-500 capitalize">
-							{expert.category}
-						</p>
-					)}
-					<div className="flex items-center gap-2 mt-1">
-						{expert.verified && (
-							<div className="flex items-center gap-1">
-								<Verified className="w-3 h-3 text-green-500" />
-								<span className="text-xs text-green-600">
-									Verified
-								</span>
-							</div>
-						)}
-						<span
-							className={`text-xs px-2 py-0.5 rounded-full capitalize ${
-								expert.status === "active"
-									? "bg-green-100 text-green-800"
-									: "bg-gray-100 text-gray-800"
-							}`}
-						>
-							{expert.status}
-						</span>
-					</div>
-				</div>
-			</div>
-			<Button
-				size="sm"
-				onClick={handleAssign}
-				disabled={
-					assignTaskMutation.isPending || expert.status !== "active"
-				}
-				className="bg-primary text-white hover:bg-primary-hover min-w-[80px]"
-			>
-				{assignTaskMutation.isPending ? "Assigning..." : "Assign"}
-			</Button>
-		</div>
-	);
 };
 
-const ProjectDetails = () => {
-	const [activeTab, setActiveTab] = useState<
-		"projectOverview" | "taskTracker"
-	>("projectOverview");
-	const [isApprovalModalOpen, setIsApprovalModalOpen] = useState(false);
-	const [isTaskModalOpen, setIsTaskModalOpen] = useState(false);
-	const [isTaskDetailsModalOpen, setIsTaskDetailsModalOpen] = useState(false);
-	const [isExpertAssignModalOpen, setIsExpertAssignModalOpen] =
-		useState(false);
-	const [isDeleteModalOpen, setIsDeleteModalOpen] = useState(false);
-	const [selectedTask, setSelectedTask] = useState<Task | null>(null);
-	const [selectedTaskForAssign, setSelectedTaskForAssign] = useState<
-		string | null
-	>(null);
-	const [taskToDelete, setTaskToDelete] = useState<string | null>(null);
-	const [editingTask, setEditingTask] = useState<Task | null>(null);
-	const [approvalStatus, setApprovalStatus] = useState<boolean>(true);
-	const [discount, setDiscount] = useState<number>(0);
-	const [proposedTotalCost, setProposedTotalCost] = useState<number>(0);
-	const [taskForm, setTaskForm] = useState<TaskFormData>({
-		title: "",
-		description: "",
-		dueDate: "",
-		link: [],
-		documents: [],
-		newLink: "",
-	});
-	const [uploading, setUploading] = useState(false);
-
-	const [showNoteInput, setShowNoteInput] = useState<
-		"approved" | "needs-changes" | null
-	>(null);
-	const [note, setNote] = useState("");
-
-	const updateTaskChangesMutation = useUpdateTaskChanges({
-		onSuccess: () => {
-			setShowNoteInput(null);
-			setNote("");
-		},
-		onError: () => {
-			// Optional: handle error state if needed
-		},
-	});
-
-	const handleStatusUpdate = (
-		status: "approved" | "needs-changes",
-		note: string,
-		taskId: string
-	) => {
-		if (!note.trim()) {
-			toast.error("Please enter a note before submitting.");
-			return;
-		}
-
-		updateTaskChangesMutation.mutate({
-			taskId: taskId,
-			status: status,
-			note: note.trim(),
-		});
-	};
-
-	const params = useParams();
-	const projectId = params.projectId as string;
-
-	const { projectDetails, isLoading } = useGetProjectById(projectId);
-	const { projectTasks, isLoading: tasksLoading } =
-		useGetProjectTasks(projectId);
-	console.log(projectDetails);
-	const { expertList, isLoading: expertsLoading } = useGetAllExpert();
-	const createTaskMutation = useCreateTask();
-	const updateTaskMutation = useUpdateTask();
-	const deleteTaskMutation = useDeleteTask();
-	const approveProjectMutation = useApproveProject();
-
-	useEffect(() => {
-		if (isApprovalModalOpen && projectDetails) {
-			setDiscount(0);
-			setProposedTotalCost(projectDetails.proposedTotalCost ?? 0);
-		}
-	}, [isApprovalModalOpen, projectDetails]);
-
-	useEffect(() => {
-		if (!isTaskModalOpen) {
-			setTaskForm({
-				title: "",
-				description: "",
-				dueDate: "",
-				link: [],
-				documents: [],
-				newLink: "",
-			});
-			setEditingTask(null);
-		}
-	}, [isTaskModalOpen]);
-
-	useEffect(() => {
-		if (editingTask) {
-			setTaskForm({
-				title: editingTask.title,
-				description: editingTask.description,
-				dueDate: format(
-					new Date(editingTask.dueDate),
-					"yyyy-MM-dd'T'HH:mm"
-				),
-				link: editingTask.link || [],
-				documents: [],
-				newLink: "",
-			});
-		}
-	}, [editingTask]);
-
-	const handleApprove = () => {
-		if (!projectDetails) return;
-
-		const finalDiscount = Math.min(discount, proposedTotalCost);
-
-		approveProjectMutation.mutate(
-			{
-				projectId,
-				approved: approvalStatus,
-			},
-			{
-				onSuccess: () => {
-					setIsApprovalModalOpen(false);
-				},
-			}
-		);
-	};
-
-	const handleTaskSubmit = () => {
-		if (!taskForm.title || !taskForm.description || !taskForm.dueDate) {
-			toast.error("Please fill in all required fields");
-			return;
-		}
-
-		setUploading(true);
-
-		const taskData = {
-			title: taskForm.title,
-			description: taskForm.description,
-			dueDate: new Date(taskForm.dueDate).toISOString(),
-			link: taskForm.link,
-			documents: taskForm.documents, // Pass File[] directly
-		};
-
-		if (editingTask) {
-			// For update, we need to handle file upload differently
-			updateTaskMutation.mutate(
-				{
-					taskId: editingTask.id,
-					updateData: taskData,
-				},
-				{
-					onSuccess: () => {
-						setIsTaskModalOpen(false);
-						setUploading(false);
-						// toast.success("Task updated successfully");
-						setEditingTask(null);
-					},
-					onError: () => {
-						setUploading(false);
-					},
-				}
-			);
-		} else {
-			createTaskMutation.mutate(
-				{
-					projectId,
-					...taskData,
-				},
-				{
-					onSuccess: () => {
-						setIsTaskModalOpen(false);
-						setUploading(false);
-						// refetchTasks();
-						// toast.success("Task created successfully");
-					},
-					onError: () => {
-						setUploading(false);
-					},
-				}
-			);
-		}
-	};
-
-	const handleDeleteTask = () => {
-		if (!taskToDelete) return;
-
-		deleteTaskMutation.mutate(taskToDelete, {
-			onSuccess: () => {
-				setIsDeleteModalOpen(false);
-				setTaskToDelete(null);
-				// toast.success("Task deleted successfully");
-			},
-		});
-	};
-
-	const openDeleteModal = (taskId: string) => {
-		setTaskToDelete(taskId);
-		setIsDeleteModalOpen(true);
-	};
-
-	const handleFileUpload = (e: React.ChangeEvent<HTMLInputElement>) => {
-		const files = e.target.files;
-		if (files) {
-			const newFiles = Array.from(files);
-			setTaskForm((prev) => ({
-				...prev,
-				documents: [...prev.documents, ...newFiles],
-			}));
-		}
-	};
-
-	const removeFile = (index: number) => {
-		setTaskForm((prev) => ({
-			...prev,
-			documents: prev.documents.filter((_, i) => i !== index),
-		}));
-	};
-
-	const addLink = () => {
-		if (taskForm.newLink.trim()) {
-			setTaskForm((prev) => ({
-				...prev,
-				link: [...prev.link, prev.newLink.trim()],
-				newLink: "",
-			}));
-		}
-	};
-
-	const removeLink = (index: number) => {
-		setTaskForm((prev) => ({
-			...prev,
-			link: prev.link.filter((_, i) => i !== index),
-		}));
-	};
-
-	const openTaskDetails = (task: Task) => {
-		setSelectedTask(task);
-		setIsTaskDetailsModalOpen(true);
-	};
-
-	const openEditTask = (task: Task) => {
-		setEditingTask(task);
-		setIsTaskModalOpen(true);
-	};
-
-	const openAssignExpert = (taskId: string) => {
-		setSelectedTaskForAssign(taskId);
-		setIsExpertAssignModalOpen(true);
-	};
-
-	const statusColors = {
-		completed: "bg-green-100 text-green-800",
-		approved: "bg-blue-100 text-blue-800",
-		"in-progress": "bg-indigo-100 text-indigo-800",
-		assigned: "bg-orange-100 text-orange-800",
-		"not-assigned": "bg-gray-100 text-gray-800",
-		"need-changes": "bg-red-100 text-red-800",
-		default: "bg-yellow-100 text-yellow-800",
-		pending: "bg-yellow-100 text-yellow-800",
-	};
-
-	if (isLoading || tasksLoading) {
-		return <ProjectSkeleton />;
-	}
-
-	if (!projectDetails) {
-		return (
-			<div className="flex justify-center items-center h-64">
-				<span className="text-gray-500">Project not found</span>
-			</div>
-		);
-	}
-
-	const formattedText = projectDetails?.brief
-		.replace(/\\r\\n/g, "<br />")
-		.replace(/\\t/g, "&nbsp;&nbsp;&nbsp;&nbsp;");
-
-	const formattedKindOfExperts = projectDetails?.kindOfExperts
-		.replace(/\\r\\n/g, "<br />")
-		.replace(/\\t/g, "&nbsp;&nbsp;&nbsp;&nbsp;");
-
-	return (
-		<div className="flex w-full flex-col gap-6">
-			{/* Delete Confirmation Modal */}
-			{isDeleteModalOpen && (
-				<div className="fixed inset-0 bg-black bg-opacity-50 flex items-center justify-center z-50 p-4">
-					<div className="bg-white rounded-2xl p-6 w-full max-w-md">
-						<div className="flex justify-between items-center mb-4">
-							<h3 className="text-lg font-semibold text-red-600">
-								Delete Task
-							</h3>
-							<button
-								onClick={() => setIsDeleteModalOpen(false)}
-								className="p-1 rounded-full hover:bg-gray-100"
-							>
-								<X className="w-5 h-5" />
-							</button>
-						</div>
-
-						<div className="space-y-4">
-							<p className="text-gray-600">
-								Are you sure you want to delete this task? This
-								action cannot be undone.
-							</p>
-						</div>
-
-						<div className="flex justify-end gap-3 mt-6">
-							<Button
-								variant="outline"
-								onClick={() => setIsDeleteModalOpen(false)}
-								disabled={deleteTaskMutation.isPending}
-							>
-								Cancel
-							</Button>
-							<Button
-								onClick={handleDeleteTask}
-								disabled={deleteTaskMutation.isPending}
-								className="bg-red-600 text-white hover:bg-red-700"
-							>
-								{deleteTaskMutation.isPending
-									? "Deleting..."
-									: "Delete Task"}
-							</Button>
-						</div>
-					</div>
-				</div>
-			)}
-
-			{/* Approval Modal */}
-			{isApprovalModalOpen && (
-				<div className="fixed inset-0 bg-black bg-opacity-50 flex items-center justify-center z-50 p-4">
-					<div className="bg-white rounded-2xl p-6 w-full max-w-md">
-						<div className="flex justify-between items-center mb-4">
-							<h3 className="text-lg font-semibold">
-								Approve Project
-							</h3>
-							<button
-								onClick={() => setIsApprovalModalOpen(false)}
-								className="p-1 rounded-full hover:bg-gray-100"
-							>
-								<X className="w-5 h-5" />
-							</button>
-						</div>
-
-						<div className="space-y-4">
-							<div>
-								<label className="block text-sm font-medium mb-1">
-									Approval Status
-								</label>
-								<select
-									value={approvalStatus.toString()}
-									onChange={(e) =>
-										setApprovalStatus(
-											e.target.value === "true"
-										)
-									}
-									className="w-full p-2 border border-gray-300 rounded-lg"
-								>
-									<option value="true">Approve</option>
-									<option value="false">Reject</option>
-								</select>
-							</div>
-
-							<div>
-								<label className="block text-sm font-medium mb-1">
-									Proposed Total Cost (₦)
-								</label>
-								<input
-									type="number"
-									value={proposedTotalCost}
-									onChange={(e) =>
-										setProposedTotalCost(
-											Number(e.target.value)
-										)
-									}
-									min="0"
-									className="w-full p-2 border border-gray-300 rounded-lg"
-								/>
-							</div>
-
-							<div>
-								<label className="block text-sm font-medium mb-1">
-									Discount (₦)
-								</label>
-								<input
-									type="number"
-									value={discount}
-									onChange={(e) => {
-										const newDiscount = Number(
-											e.target.value
-										);
-										setDiscount(
-											Math.min(
-												newDiscount,
-												proposedTotalCost
-											)
-										);
-									}}
-									min="0"
-									max={proposedTotalCost}
-									className="w-full p-2 border border-gray-300 rounded-lg"
-								/>
-							</div>
-
-							<div>
-								<label className="block text-sm font-medium mb-1">
-									Final Amount
-								</label>
-								<div className="p-2 bg-gray-100 rounded-lg font-medium">
-									₦
-									{Math.max(
-										0,
-										proposedTotalCost - discount
-									).toLocaleString()}
-								</div>
-							</div>
-						</div>
-
-						<div className="flex justify-end gap-3 mt-6">
-							<Button
-								variant="outline"
-								onClick={() => setIsApprovalModalOpen(false)}
-								disabled={approveProjectMutation.isPending}
-							>
-								Cancel
-							</Button>
-							<Button
-								onClick={handleApprove}
-								disabled={approveProjectMutation.isPending}
-								className="bg-primary text-white hover:bg-primary-hover"
-							>
-								{approveProjectMutation.isPending
-									? "Processing..."
-									: "Confirm"}
-							</Button>
-						</div>
-					</div>
-				</div>
-			)}
-
-			{/* Task Creation/Edit Modal */}
-			{isTaskModalOpen && (
-				<div className="fixed inset-0 bg-black bg-opacity-50 flex items-center justify-center z-50 p-4">
-					<div className="bg-white rounded-2xl p-6 w-full max-w-2xl max-h-[90vh] overflow-y-auto">
-						<div className="flex justify-between items-center mb-6">
-							<h3 className="text-xl font-semibold">
-								{editingTask ? "Edit Task" : "Create New Task"}
-							</h3>
-							<button
-								onClick={() => setIsTaskModalOpen(false)}
-								className="p-1 rounded-full hover:bg-gray-100"
-							>
-								<X className="w-6 h-6" />
-							</button>
-						</div>
-
-						<div className="space-y-6">
-							<div>
-								<label className="block text-sm font-medium mb-2">
-									Task Title *
-								</label>
-								<input
-									type="text"
-									value={taskForm.title}
-									onChange={(e) =>
-										setTaskForm((prev) => ({
-											...prev,
-											title: e.target.value,
-										}))
-									}
-									placeholder="Enter task title"
-									className="w-full p-3 border border-gray-300 rounded-lg focus:outline-none focus:ring-2 focus:ring-primary"
-								/>
-							</div>
-
-							<div>
-								<label className="block text-sm font-medium mb-2">
-									Description *
-								</label>
-								<textarea
-									value={taskForm.description}
-									onChange={(e) =>
-										setTaskForm((prev) => ({
-											...prev,
-											description: e.target.value,
-										}))
-									}
-									placeholder="Enter task description"
-									rows={4}
-									className="w-full p-3 border border-gray-300 rounded-lg focus:outline-none focus:ring-2 focus:ring-primary resize-none"
-								/>
-							</div>
-
-							<div>
-								<label className="block text-sm font-medium mb-2">
-									Due Date *
-								</label>
-								<input
-									type="datetime-local"
-									value={taskForm.dueDate}
-									onChange={(e) =>
-										setTaskForm((prev) => ({
-											...prev,
-											dueDate: e.target.value,
-										}))
-									}
-									className="w-full p-3 border border-gray-300 rounded-lg focus:outline-none focus:ring-2 focus:ring-primary"
-								/>
-							</div>
-
-							<div>
-								<label className="block text-sm font-medium mb-2">
-									Reference Links
-								</label>
-								<div className="space-y-2">
-									{taskForm.link.map((link, index) => (
-										<div
-											key={index}
-											className="flex items-center gap-2"
-										>
-											<Link2 className="w-4 h-4 text-gray-500" />
-											<input
-												type="text"
-												value={link}
-												readOnly
-												className="flex-1 p-2 border border-gray-300 rounded-lg bg-gray-50"
-											/>
-											<button
-												onClick={() =>
-													removeLink(index)
-												}
-												className="p-1 text-red-500 hover:bg-red-50 rounded"
-											>
-												<X className="w-4 h-4" />
-											</button>
-										</div>
-									))}
-									<div className="flex gap-2">
-										<input
-											type="text"
-											value={taskForm.newLink}
-											onChange={(e) =>
-												setTaskForm((prev) => ({
-													...prev,
-													newLink: e.target.value,
-												}))
-											}
-											placeholder="Paste link here"
-											className="flex-1 p-2 border border-gray-300 rounded-lg focus:outline-none focus:ring-2 focus:ring-primary"
-											onKeyPress={(e) =>
-												e.key === "Enter" && addLink()
-											}
-										/>
-										<Button
-											type="button"
-											onClick={addLink}
-											variant="outline"
-											className="whitespace-nowrap"
-										>
-											Add Link
-										</Button>
-									</div>
-								</div>
-							</div>
-
-							<div>
-								<label className="block text-sm font-medium mb-2">
-									Documents & Images
-								</label>
-								<div className="space-y-3">
-									<label className="flex flex-col items-center justify-center w-full h-32 border-2 border-dashed border-gray-300 rounded-lg cursor-pointer hover:border-primary transition-colors">
-										<div className="flex flex-col items-center justify-center pt-5 pb-6">
-											<Upload className="w-8 h-8 mb-3 text-gray-400" />
-											<p className="mb-2 text-sm text-gray-500">
-												<span className="font-semibold">
-													Click to upload
-												</span>{" "}
-												or drag and drop
-											</p>
-											<p className="text-xs text-gray-500">
-												PNG, JPG, JPEG, PDF, DOC, DOCX
-												up to 10MB
-											</p>
-										</div>
-										<input
-											type="file"
-											multiple
-											accept=".png,.jpg,.jpeg,.pdf,.doc,.docx,image/*"
-											onChange={handleFileUpload}
-											className="hidden"
-										/>
-									</label>
-
-									{taskForm.documents.length > 0 && (
-										<div className="space-y-2">
-											{taskForm.documents.map(
-												(file, index) => (
-													<div
-														key={index}
-														className="flex items-center justify-between p-3 border border-gray-200 rounded-lg"
-													>
-														<div className="flex items-center gap-3">
-															<FileText className="w-5 h-5 text-gray-400" />
-															<div>
-																<p className="text-sm font-medium">
-																	{file.name}
-																</p>
-																<p className="text-xs text-gray-500">
-																	{(
-																		file.size /
-																		1024 /
-																		1024
-																	).toFixed(
-																		2
-																	)}{" "}
-																	MB
-																</p>
-															</div>
-														</div>
-														<button
-															onClick={() =>
-																removeFile(
-																	index
-																)
-															}
-															className="p-1 text-red-500 hover:bg-red-50 rounded"
-														>
-															<X className="w-4 h-4" />
-														</button>
-													</div>
-												)
-											)}
-										</div>
-									)}
-								</div>
-							</div>
-						</div>
-
-						<div className="flex justify-end gap-3 mt-8">
-							<Button
-								variant="outline"
-								onClick={() => setIsTaskModalOpen(false)}
-								disabled={
-									uploading ||
-									createTaskMutation.isPending ||
-									updateTaskMutation.isPending
-								}
-							>
-								Cancel
-							</Button>
-							<Button
-								onClick={handleTaskSubmit}
-								disabled={
-									uploading ||
-									createTaskMutation.isPending ||
-									updateTaskMutation.isPending ||
-									!taskForm.title ||
-									!taskForm.description ||
-									!taskForm.dueDate
-								}
-								className="bg-primary text-white hover:bg-primary-hover"
-							>
-								{uploading ||
-								createTaskMutation.isPending ||
-								updateTaskMutation.isPending ? (
-									<>
-										{editingTask
-											? "Updating..."
-											: "Creating..."}
-									</>
-								) : (
-									<>
-										{editingTask
-											? "Update Task"
-											: "Create Task"}
-									</>
-								)}
-							</Button>
-						</div>
-					</div>
-				</div>
-			)}
-
-			{/* Enhanced Task Details Modal */}
-			{isTaskDetailsModalOpen && selectedTask && (
-				<div className="fixed inset-0 bg-black bg-opacity-50 flex items-center justify-center z-50 p-4">
-					<div className="bg-white rounded-2xl p-6 w-full max-w-4xl max-h-[90vh] overflow-y-auto">
-						<div className="flex justify-between items-center mb-6">
-							<h3 className="text-xl font-semibold">
-								Task Details
-							</h3>
-							<button
-								onClick={() => setIsTaskDetailsModalOpen(false)}
-								className="p-1 rounded-full hover:bg-gray-100"
-							>
-								<X className="w-6 h-6" />
-							</button>
-						</div>
-
-						<div className="space-y-6">
-							{/* Task Header */}
-							<div className="bg-gray-50 rounded-xl p-4">
-								<div className="flex flex-col lg:flex-row lg:items-center justify-between gap-4">
-									<div>
-										<h4 className="font-semibold text-lg mb-2">
-											{selectedTask.title}
-										</h4>
-										<div className="flex flex-wrap items-center gap-4">
-											<span
-												className={`px-3 py-1 rounded-full text-sm capitalize font-medium ${
-													selectedTask.status ===
-													"completed"
-														? "bg-green-100 text-green-800"
-														: selectedTask.status ===
-														  "approved"
-														? "bg-blue-100 text-blue-800"
-														: selectedTask.status ===
-														  "in-progress"
-														? "bg-indigo-100 text-indigo-800"
-														: selectedTask.status ===
-														  "assigned"
-														? "bg-orange-100 text-orange-800"
-														: selectedTask.status ===
-														  "not-assigned"
-														? "bg-gray-100 text-gray-800"
-														: selectedTask.status ===
-														  "need-changes"
-														? "bg-red-100 text-red-800"
-														: "bg-yellow-100 text-yellow-800"
-												}`}
-											>
-												{selectedTask.status}
-											</span>
-											<span className="flex items-center gap-2 text-sm text-gray-600">
-												<CalendarIcon className="w-4 h-4" />
-												Due:{" "}
-												{moment(
-													selectedTask?.dueDate
-												).format("LL [at] LT")}
-											</span>
-										</div>
-									</div>
-									<div className="flex items-center gap-2">
-										<Button
-											variant="outline"
-											size="sm"
-											onClick={() => {
-												setIsTaskDetailsModalOpen(
-													false
-												);
-												openEditTask(selectedTask);
-											}}
-										>
-											<Edit className="w-4 h-4 mr-2" />
-											Edit Task
-										</Button>
-									</div>
-								</div>
-							</div>
-
-							{/* Task Description */}
-							<div>
-								<h5 className="font-semibold mb-3">
-									Description
-								</h5>
-								<p className="text-gray-700 bg-gray-50 rounded-lg p-4">
-									{selectedTask.description ||
-										"No description provided."}
-								</p>
-							</div>
-
-							{/* Task Timeline */}
-							<div className="grid grid-cols-1 md:grid-cols-2 gap-6">
-								<div>
-									<h5 className="font-semibold mb-3">
-										Timeline
-									</h5>
-									<div className="space-y-3">
-										<div className="flex justify-between">
-											<span className="text-sm text-gray-600">
-												Created:
-											</span>
-											<span className="text-sm font-medium">
-												{moment(
-													selectedTask?.createdAt
-												).format("MMM DD, YYYY")}
-											</span>
-										</div>
-										<div className="flex justify-between">
-											<span className="text-sm text-gray-600">
-												Due Date:
-											</span>
-											<span className="text-sm font-medium">
-												{moment(
-													selectedTask?.dueDate
-												).format("MMM DD, YYYY")}
-											</span>
-										</div>
-									</div>
-								</div>
-
-								{/* Assigned Expert */}
-								{selectedTask.assignee && (
-									<div>
-										<h5 className="font-semibold mb-3">
-											Assigned Expert
-										</h5>
-										<div className="flex items-center gap-3 p-3 bg-blue-50 rounded-lg">
-											<div className="w-12 h-12 rounded-full bg-gray-200 flex items-center justify-center">
-												{selectedTask.assignee
-													.profilePicture ? (
-													<Image
-														src={
-															selectedTask
-																?.assignee
-																?.profilePicture
-														}
-														alt="Assignee"
-														width={48}
-														height={48}
-														className="rounded-full"
-													/>
-												) : (
-													<span className="text-lg font-medium">
-														{selectedTask?.assignee.name.charAt(
-															0
-														)}
-													</span>
-												)}
-											</div>
-											<div>
-												<p className="font-medium">
-													{
-														selectedTask?.assignee
-															.name
-													}
-												</p>
-												{selectedTask.assignee
-													.email && (
-													<p className="text-sm text-gray-600">
-														{
-															selectedTask
-																.assignee.email
-														}
-													</p>
-												)}
-											</div>
-										</div>
-									</div>
-								)}
-							</div>
-
-							{/* Expert Details Section */}
-							{selectedTask.assignedTo && (
-								<div className="bg-blue-50 rounded-xl p-4 border border-blue-100">
-									<div className="flex items-center gap-3">
-										<div className="w-12 h-12 relative rounded-full bg-gray-200 flex items-center justify-center overflow-hidden">
-											{selectedTask.assignedTo
-												.profilePicture ? (
-												<Image
-													src={
-														selectedTask.assignedTo
-															.profilePicture
-													}
-													alt="Expert Profile"
-													layout="fill"
-													objectFit="cover"
-												/>
-											) : (
-												<span className="text-lg font-medium">
-													{selectedTask.assignedTo.name?.charAt(
-														0
-													) || "E"}
-												</span>
-											)}
-										</div>
-										<div className="flex-1">
-											<div className="flex items-center gap-2 mb-1">
-												<span className="text-[#1A1A1A] font-medium text-base">
-													{
-														selectedTask.assignedTo
-															.name
-													}
-												</span>
-												<div className="flex items-center gap-1">
-													<Star className="w-3 h-3 text-[#F2BB05] fill-[#F6CF50]" />
-													<Star className="w-3 h-3 text-[#F2BB05] fill-[#F6CF50]" />
-													<Star className="w-3 h-3 text-[#F2BB05] fill-[#F6CF50]" />
-													<Star className="w-3 h-3 text-[#F2BB05] fill-[#F6CF50]" />
-													<Star className="w-3 h-3 text-[#CFD0D4] fill-[#E7ECEE]" />
-												</div>
-											</div>
-											<div className="flex items-center gap-3">
-												<span className="flex items-center gap-1 font-medium text-[#48c629] text-sm">
-													<Verified className="w-3 h-3 text-[#48c629]" />
-													<span>Verified</span>
-												</span>
-												<span className="flex items-center gap-1 font-medium text-[#878A93] text-sm">
-													<Pin className="w-3 h-3 text-[#878A93]" />
-													Remote
-												</span>
-												<span className="flex items-center gap-1 font-medium text-[#878A93] text-sm">
-													<Clock className="w-3 h-3 text-[#878A93]" />
-													Available
-												</span>
-											</div>
-										</div>
-										<div className="flex items-center gap-2">
-											<Button
-												variant="outline"
-												size="sm"
-												className="rounded-xl"
-											>
-												Message Expert
-											</Button>
-											<Button
-												variant="outline"
-												size="sm"
-												className="rounded-xl"
-											>
-												Reassign
-											</Button>
-										</div>
-									</div>
-								</div>
-							)}
-
-							{/* Task Resources */}
-							{((selectedTask.link &&
-								selectedTask.link.length > 0) ||
-								(selectedTask.document &&
-									selectedTask.document.length > 0)) && (
-								<div className="flex flex-col gap-3">
-									<h5 className="font-semibold">
-										Task Resources
-									</h5>
-
-									{/* Links */}
-									{selectedTask.link &&
-										selectedTask.link.length > 0 && (
-											<div className="flex flex-wrap gap-2">
-												{selectedTask.link.map(
-													(link, index) => (
-														<div
-															key={index}
-															className="flex items-center gap-2 p-2 border border-[#EDEEF3] rounded-xl flex-1 min-w-0"
-														>
-															<Link2 />
-															<input
-																type="text"
-																className="w-full outline-none text-sm text-[#727374] bg-transparent"
-																value={link}
-																readOnly
-															/>
-														</div>
-													)
-												)}
-											</div>
-										)}
-
-									{/* Documents */}
-									{selectedTask.document &&
-										selectedTask.document.length > 0 && (
-											<div className="flex flex-wrap gap-2">
-												{selectedTask.document.map(
-													(doc, index) => (
-														<div
-															key={index}
-															className="flex items-center justify-between p-2 border border-[#EDEEF3] rounded-xl flex-1 min-w-0"
-														>
-															<div className="flex items-center gap-2">
-																<Image
-																	src="/icons/file-icon.svg"
-																	alt="file icon"
-																	width={16}
-																	height={16}
-																/>
-																<div className="flex flex-col min-w-0">
-																	<span className="text-sm font-medium text-[#1A1A1A] truncate">
-																		Document{" "}
-																		{index +
-																			1}
-																	</span>
-																	<span className="text-xs text-[#878A93]">
-																		PDF File
-																	</span>
-																</div>
-															</div>
-															<a
-																href={doc}
-																target="_blank"
-																rel="noopener noreferrer"
-															>
-																<Download className="w-4 h-4 text-[#878A93] cursor-pointer hover:text-primary" />
-															</a>
-														</div>
-													)
-												)}
-											</div>
-										)}
-								</div>
-							)}
-
-							{/* Task Progress Actions */}
-							{selectedTask.assignee &&
-								!selectedTask.submission?.length && (
-									<div className="flex items-center justify-between pt-3 border-t border-gray-100">
-										<div className="flex flex-col gap-1">
-											<span className="text-[#878A93] text-sm font-medium">
-												Task Progress
-											</span>
-											<span className="text-[#727374] text-sm">
-												Track completion and review
-												submissions
-											</span>
-										</div>
-										<div className="flex items-center gap-2">
-											<Button
-												variant="outline"
-												size="sm"
-												className="rounded-xl"
-												onClick={() =>
-													setShowNoteInput(
-														"needs-changes"
-													)
-												}
-											>
-												Request Update
-											</Button>
-											<Button
-												variant="outline"
-												size="sm"
-												className="rounded-xl hover:bg-primary-hover"
-												onClick={() =>
-													setShowNoteInput("approved")
-												}
-											>
-												Mark as Completed
-											</Button>
-										</div>
-									</div>
-								)}
-
-							{/* Submissions Section */}
-							{selectedTask.submission &&
-								selectedTask.submission.length > 0 && (
-									<div className="pt-3 border-t border-gray-100">
-										<div className="flex items-center justify-between pt-3 border-t border-gray-100">
-											<div className="flex flex-col gap-1">
-												<span className="text-[#878A93] text-sm font-medium">
-													Task Progress
-												</span>
-												<span className="text-[#727374] text-sm">
-													Track completion and review
-													submissions
-												</span>
-											</div>
-											<div className="flex items-center gap-2">
-												<Button
-													variant="outline"
-													size="sm"
-													className="rounded-xl"
-													onClick={() =>
-														setShowNoteInput(
-															"needs-changes"
-														)
-													}
-												>
-													Request Update
-												</Button>
-												<Button
-													variant="outline"
-													size="sm"
-													className="rounded-xl hover:bg-primary-hover"
-													onClick={() =>
-														setShowNoteInput(
-															"approved"
-														)
-													}
-												>
-													Mark as Completed
-												</Button>
-											</div>
-										</div>
-
-										{/* Note Input */}
-										{showNoteInput && (
-											<div className="mt-4 p-4 border border-gray-200 rounded-lg bg-gray-50">
-												<div className="flex flex-col gap-3">
-													<label className="text-sm font-medium text-gray-700">
-														Add a note for{" "}
-														{showNoteInput ===
-														"approved"
-															? "approval"
-															: "changes"}
-														:
-													</label>
-													<textarea
-														value={note}
-														onChange={(e) =>
-															setNote(
-																e.target.value
-															)
-														}
-														placeholder="Enter your feedback here..."
-														className="w-full p-3 border border-gray-300 rounded-lg resize-none focus:outline-none focus:ring-2 focus:ring-blue-500 focus:border-transparent"
-														rows={3}
-													/>
-													<div className="flex items-center gap-2 justify-end">
-														<Button
-															variant="outline"
-															size="sm"
-															onClick={() => {
-																setShowNoteInput(
-																	null
-																);
-																setNote("");
-															}}
-														>
-															Cancel
-														</Button>
-														<Button
-															size="sm"
-															className="bg-primary text-white hover:bg-primary-hover"
-															onClick={() =>
-																handleStatusUpdate(
-																	showNoteInput,
-																	note,
-																	selectedTask?.id
-																)
-															}
-															disabled={
-																updateTaskChangesMutation.isPending
-															}
-														>
-															{updateTaskChangesMutation.isPending
-																? "Updating..."
-																: "Submit"}
-														</Button>
-													</div>
-												</div>
-											</div>
-										)}
-
-										<div className="flex flex-col gap-3">
-											<span className="text-[#878A93] text-sm font-medium mt-4">
-												Submissions (
-												{selectedTask.submission.length}
-												)
-											</span>
-
-											{/* Links */}
-											<div className="flex flex-wrap gap-2">
-												{(
-													selectedTask?.submission?.filter(
-														(item: string) =>
-															!item.includes(
-																"res.cloudinary.com"
-															)
-													) || []
-												)?.map(
-													(
-														link: string,
-														index: number
-													) => (
-														<Link
-															href={link}
-															target="_blank"
-															key={index}
-															className="flex items-center cursor-pointer gap-2 p-2 border border-[#EDEEF3] rounded-xl flex-1 min-w-0"
-														>
-															<Link2 />
-															<input
-																type="text"
-																className="w-full outline-none text-sm text-[#727374] bg-transparent"
-																value={link}
-																readOnly
-															/>
-														</Link>
-													)
-												)}
-											</div>
-
-											{/* Documents */}
-											<div className="flex flex-wrap gap-2">
-												{(
-													selectedTask?.submission?.filter(
-														(item: string) =>
-															item.includes(
-																"res.cloudinary.com"
-															)
-													) || []
-												)?.map(
-													(
-														doc: string,
-														index: number
-													) => (
-														<div
-															key={index}
-															className="flex items-center justify-between p-2 border border-[#EDEEF3] rounded-xl flex-1 min-w-0"
-														>
-															<div className="flex items-center gap-2">
-																<Image
-																	src="/icons/file-icon.svg"
-																	alt="file icon"
-																	width={16}
-																	height={16}
-																/>
-																<div className="flex flex-col min-w-0">
-																	<span className="text-sm font-medium text-[#1A1A1A] truncate">
-																		Document{" "}
-																		{index +
-																			1}
-																	</span>
-																	<span className="text-xs text-[#878A93]">
-																		File
-																	</span>
-																</div>
-															</div>
-															<a
-																href={doc}
-																target="_blank"
-																rel="noopener noreferrer"
-															>
-																<Download className="w-4 h-4 text-[#878A93] cursor-pointer hover:text-primary" />
-															</a>
-														</div>
-													)
-												)}
-											</div>
-										</div>
-									</div>
-								)}
-
-							{/* Task Actions */}
-							<div className="flex flex-col sm:flex-row gap-3 pt-4 border-t">
-								{!selectedTask.assignee && (
-									<Button
-										onClick={() => {
-											setIsTaskDetailsModalOpen(false);
-											openAssignExpert(selectedTask.id);
-										}}
-										className="bg-primary text-white hover:bg-primary-hover"
-									>
-										<UserPlus className="w-4 h-4 mr-2" />
-										Assign Expert
-									</Button>
-								)}
-								<Button
-									variant="outline"
-									onClick={() =>
-										setIsTaskDetailsModalOpen(false)
-									}
-								>
-									Close
-								</Button>
-							</div>
-						</div>
-					</div>
-				</div>
-			)}
-
-			{/* Expert Assignment Modal */}
-			{isExpertAssignModalOpen && (
-				<div className="fixed inset-0 bg-black bg-opacity-50 flex items-center justify-center z-50 p-4">
-					<div className="bg-white rounded-2xl p-6 w-full max-w-md max-h-[90vh] overflow-y-auto">
-						<div className="flex justify-between items-center mb-6">
-							<h3 className="text-xl font-semibold">
-								Assign Expert
-							</h3>
-							<button
-								onClick={() =>
-									setIsExpertAssignModalOpen(false)
-								}
-								className="p-1 rounded-full hover:bg-gray-100"
-							>
-								<X className="w-6 h-6" />
-							</button>
-						</div>
-
-						<div className="space-y-3">
-							{expertList?.data?.data &&
-							expertList.data.data.length > 0 ? (
-								expertList.data.data.map((expert: Expert) => (
-									<ExpertAssignmentItem
-										key={expert.id}
-										expert={expert}
-										taskId={selectedTaskForAssign!}
-										onAssignmentComplete={() => {
-											setIsExpertAssignModalOpen(false);
-											setSelectedTaskForAssign(null);
-											// console.log(expert)
-											// toast.success("Expert assigned successfully");
-										}}
-									/>
-								))
-							) : expertsLoading ? (
-								<div className="text-center py-8 text-gray-500">
-									Loading experts...
-								</div>
-							) : (
-								<div className="text-center py-8 text-gray-500">
-									No experts available
-								</div>
-							)}
-						</div>
-
-						<div className="flex justify-end gap-3 mt-6">
-							<Button
-								variant="outline"
-								onClick={() =>
-									setIsExpertAssignModalOpen(false)
-								}
-							>
-								Cancel
-							</Button>
-						</div>
-					</div>
-				</div>
-			)}
-
-			{/* Main Content */}
-			<div className="flex flex-col gap-4 border-b border-[#EDEEF3] pb-4">
-				<div className="flex flex-col lg:flex-row w-full items-start lg:items-center justify-between gap-4">
-					{/* Left section */}
-					<div className="top w-full flex flex-col lg:flex-row items-start lg:items-center gap-4">
-						<div className="bg-[#D1F7FF] flex items-center justify-center p-[5.84px] text-[#1A1A1A] text-2xl font-bold h-[54px] w-[54px] rounded-[11.68px]">
-							{projectDetails?.title?.substring(0, 1) || "P"}
-						</div>
-
-						<div className="flex flex-col gap-2 flex-1">
-							<span className="text-sm text-[#878A93] break-words">
-								{projectDetails?.title}
-							</span>
-							<div className="flex flex-wrap items-center gap-4">
-								<span className="flex items-center gap-[4px] text-sm text-[#878A93]">
-									<Clock className="w-4 h-4 shrink-0" />
-									Due:
-									<span className="text-[#121217]">
-										{projectDetails.dueDate
-											? new Date(
-													projectDetails.dueDate
-											  ).toLocaleDateString()
-											: "N/A"}
-									</span>
-								</span>
-								<span className="flex items-center gap-[4px] text-sm text-[#878A93]">
-									<Church className="w-4 h-4 shrink-0" />
-									Status:
-									<span className="text-[#121217] capitalize">
-										{projectDetails.status}
-									</span>
-								</span>
-							</div>
-						</div>
-					</div>
-
-					{/* Right section */}
-					<div className="flex flex-wrap items-center justify-end gap-2 w-full lg:w-auto">
-						<Button
-							variant={"outline"}
-							className="rounded-[14px] w-full lg:w-auto flex items-center gap-2"
-							onClick={() => setIsTaskModalOpen(true)}
-						>
-							<Plus className="w-4 h-4" />
-							Add Task
-						</Button>
-						{/* <Button className="text-white bg-primary rounded-[14px] hover:bg-primary-hover hover:text-black w-full lg:w-auto">
-							Change Status
-						</Button> */}
-
-						{projectDetails.adminApproved ? (
-							<Button
-								disabled
-								className="bg-green-100 text-green-700 rounded-[14px] w-full lg:w-auto flex items-center gap-2"
-							>
-								<CheckCircle className="w-4 h-4" />
-								Approved
-							</Button>
-						) : (
-							<Button
-								disabled={approveProjectMutation.isPending}
-								onClick={() => setIsApprovalModalOpen(true)}
-								className="text-white bg-primary rounded-[14px] hover:bg-primary-hover hover:text-black w-full lg:w-auto"
-							>
-								{approveProjectMutation.isPending
-									? "Approving..."
-									: "Approve"}
-							</Button>
-						)}
-					</div>
-				</div>
-
-				{projectDetails.businessId && (
-					<div className="flex flex-col sm:flex-row items-start sm:items-center gap-4">
-						<div className="w-[52px] relative h-[52px] rounded-full bg-gray-200 flex items-center justify-center">
-							<span className="text-lg font-medium">
-								{projectDetails.businessId.name?.charAt(0) ||
-									"B"}
-							</span>
-						</div>
-						<div className="flex flex-col gap-2">
-							<span className="text-[#1A1A1A] font-medium text-[20px]">
-								{projectDetails.businessId.name}
-							</span>
-							<div className="flex items-center gap-1">
-								<Star className="w-[13.33px] h-[13.33px] text-[#F2BB05] fill-[#F6CF50]" />
-								<Star className="w-[13.33px] h-[13.33px] text-[#F2BB05] fill-[#F6CF50]" />
-								<Star className="w-[13.33px] h-[13.33px] text-[#F2BB05] fill-[#F6CF50]" />
-								<Star className="w-[13.33px] h-[13.33px] text-[#F2BB05] fill-[#F6CF50]" />
-								<Star className="w-[13.33px] h-[13.33px] text-[#CFD0D4] fill-[#E7ECEE]" />
-							</div>
-							<div className="flex flex-wrap items-center gap-2">
-								<span className="flex items-center gap-[2px] font-medium text-[#878A93] text-sm">
-									{projectDetails.businessId?.verified ===
-									true ? (
-										<div className="flex items-center gap-1">
-											<Verified className="w-4 h-4 text-[#47bf29]" />{" "}
-											<span className="text-[#47bf29]">
-												Verified
-											</span>{" "}
-										</div>
-									) : (
-										<div className="flex items-center gap-1">
-											<GoUnverified className="w-4 h-4 text-red-600" />{" "}
-											<span>Not Verified</span>
-										</div>
-									)}
-								</span>
-								<span className="flex items-center gap-[2px] font-medium text-[#878A93] text-sm">
-									<Pin className="w-4 h-4 text-[#878A93]" />{" "}
-									Location
-								</span>
-								<span className="flex capitalize items-center gap-[2px] font-medium text-[#47bf29] text-sm">
-									<Clock className="w-4 h-4 text-[#47bf29]" />{" "}
-									{projectDetails.businessId?.status}
-								</span>
-								<span className="flex capitalize items-center gap-2 text-[#878A93] font-medium text-sm">
-									<PhoneOutgoingIcon className="w-4 h-4" />{" "}
-									{projectDetails.businessId?.phone}
-								</span>
-							</div>
-						</div>
-					</div>
-				)}
-			</div>
-
-			<div className="project-details w-full">
-				<div className="tab pt-2 w-full flex items-center gap-5 bg-[#F9FAFB]">
-					<div
-						className={`flex cursor-pointer w-full items-center justify-center border-b-2 pb-3
-            hover:border-[#3A96E8] transition-colors 
-            ${
-				activeTab === "projectOverview"
-					? "border-[#3A96E8] text-[#3A96E8]"
-					: "border-transparent"
-			}`}
-						onClick={() => setActiveTab("projectOverview")}
-					>
-						<span className="text-sm">Project Overview</span>
-					</div>
-
-					<div
-						className={`flex cursor-pointer w-full items-center justify-center border-b-2 pb-3
-            hover:border-[#3A96E8] transition-colors 
-            ${
-				activeTab === "taskTracker"
-					? "border-[#3A96E8] text-[#3A96E8]"
-					: "border-transparent"
-			}`}
-						onClick={() => setActiveTab("taskTracker")}
-					>
-						<span className="text-sm">Task Tracker</span>
-					</div>
-				</div>
-
-				{activeTab === "projectOverview" && (
-					<div className="w-full border border-[#F2F2F2] rounded-2xl p-4 my-2 flex flex-col gap-6">
-						<div className="flex flex-col gap-2">
-							<span className="text-[#1A1A1A] text-sm font-normal">
-								Project brief
-							</span>
-							<div
-								className="whitespace-pre-line text-sm text-[#727374] leading-relaxed"
-								dangerouslySetInnerHTML={{
-									__html: formattedText,
-								}}
-							/>
-						</div>
-
-						<div className="flex flex-col gap-2">
-							<span className="text-[#1A1A1A] text-sm font-normal">
-								Goal
-							</span>
-							<span className="text-sm text-[#727374]">
-								{projectDetails.goal || "No goal specified."}
-							</span>
-						</div>
-
-						<div className="flex flex-col gap-2">
-							<span className="text-[#1A1A1A] text-sm font-normal">
-								Challenge
-							</span>
-							<span className="text-sm text-[#727374]">
-								{projectDetails.challengeId?.description ||
-									"No challenge description provided."}
-							</span>
-						</div>
-
-						<div className="flex flex-col gap-2">
-							<span className="text-[#1A1A1A] text-sm font-normal">
-								Kind of Expert needed
-							</span>
-							<div
-								className="whitespace-pre-line text-sm text-[#727374] leading-relaxed"
-								dangerouslySetInnerHTML={{
-									__html: formattedKindOfExperts,
-								}}
-							/>
-						</div>
-						<div className="flex flex-col gap-2">
-							<span className="text-[#1A1A1A] text-sm font-normal">
-								Location
-							</span>
-							<span className="text-sm text-[#727374]">
-								{projectDetails?.location ||
-									"No Prefered location provided."}
-							</span>
-						</div>
-						<div className="flex flex-col gap-2">
-							<span className="text-[#1A1A1A] text-sm font-normal">
-								Working Preference
-							</span>
-							<span className="text-sm text-[#727374]">
-								{projectDetails?.workingPreference ||
-									"No Prefered working preference provided."}
-							</span>
-						</div>
-						<div className="flex flex-col gap-2">
-							<span className="text-[#1A1A1A] text-sm font-normal">
-								Expert experience level
-							</span>
-							<span className="text-sm text-[#727374]">
-								{projectDetails?.expertsExperienceLevel ||
-									"No Prefered experience level provided."}
-							</span>
-						</div>
-
-						{projectDetails.resources &&
-							projectDetails.resources.length > 0 && (
-								<div className="flex flex-col gap-2">
-									<span className="text-[#1A1A1A] text-sm font-normal">
-										Resources
-									</span>
-									<div className="flex items-center gap-[10px]">
-										{projectDetails?.resources.map(
-											(
-												resourceUrl: string,
-												idx: number
-											) => (
-												<div
-													key={idx}
-													className="flex items-center gap-2 p-1 bg-[#F7F9F9] rounded-3xl px-4"
-												>
-													<Image
-														src={resourceUrl}
-														alt={`Resource ${
-															idx + 1
-														}`}
-														width={18}
-														height={18}
-														className="w-8 h-8 rounded-lg object-cover border"
-													/>
-													<span className="text-[#878A93] text-xs">
-														Resource {idx + 1}
-													</span>
-													<a
-														href={resourceUrl}
-														target="_blank"
-														rel="noopener noreferrer"
-													>
-														<Download className="w-4 h-4 text-[#878A93] cursor-pointer" />
-													</a>
-												</div>
-											)
-										)}
-									</div>
-								</div>
-							)}
-
-						<div className="flex flex-col gap-2">
-							<span className="text-[#1A1A1A] text-sm font-normal">
-								Budget
-							</span>
-							<span className="text-sm text-[#727374]">
-								{projectDetails.proposedTotalCost
-									? `${projectDetails.proposedTotalCost.toLocaleString()}`
-									: "No budget specified"}
-							</span>
-						</div>
-
-						<div className="flex flex-col gap-2">
-							<span className="text-[#1A1A1A] text-sm font-normal">
-								Payment Status
-							</span>
-							<span className="text-sm text-[#727374] capitalize">
-								{projectDetails.paymentStatus ||
-									"Not specified"}
-							</span>
-						</div>
-					</div>
-				)}
-
-				{activeTab === "taskTracker" && (
-					<div className="w-full border border-[#F2F2F2] rounded-2xl p-4 my-2 flex flex-col gap-6">
-						<div className="flex flex-col gap-2">
-							<span className="text-sm text-[#1A1A1A]">
-								Track tasks in real time.
-							</span>
-							<span className="text-sm text-[#727374]">
-								Review submissions and approve or request
-								changes.
-							</span>
-						</div>
-
-						{/* Enhanced Tasks List */}
-						<div className="p-3 flex flex-col gap-4 rounded-3xl bg-[#FBFCFC]">
-							{Array.isArray(projectTasks?.data) &&
-							projectTasks.data.length > 0 ? (
-								projectTasks.data.map((task: Task) => (
-									<div
-										key={task.id}
-										className="flex flex-col gap-4 bg-white rounded-2xl p-4 border border-gray-100"
-									>
-										{/* Task Header */}
-										<div className="flex flex-col lg:flex-row lg:justify-between lg:items-start gap-4">
-											<div className="flex flex-col gap-2 flex-1">
-												<div className="flex flex-col sm:flex-row sm:items-center gap-2">
-													<h4 className="text-lg font-semibold text-[#1A1A1A]">
-														{task.title}
-													</h4>
-													<span
-														className={`px-2 py-1 rounded-full text-xs capitalize font-medium ${
-															statusColors[
-																task?.status
-															] ||
-															statusColors.default
-														}`}
-													>
-														{task.status}
-													</span>
-												</div>
-												<p className="text-sm text-[#727374] line-clamp-2">
-													{task.description}
-												</p>
-												<div className="flex flex-col sm:flex-row sm:items-center gap-4 text-sm text-[#878A93]">
-													<span className="flex items-center gap-1">
-														<CalendarIcon className="w-4 h-4" />
-														Due:{" "}
-														{moment(
-															task?.dueDate
-														).format(
-															"MMM dd, YYYY"
-														)}
-													</span>
-													<span className="flex items-center gap-1">
-														<Clock className="w-4 h-4" />
-														Created:{" "}
-														{format(
-															new Date(
-																task.createdAt
-															),
-															"MMM d"
-														)}
-													</span>
-												</div>
-											</div>
-
-											{/* Action Buttons */}
-											<div className="flex flex-wrap items-center gap-2">
-												<Button
-													variant="outline"
-													size="sm"
-													onClick={() =>
-														openTaskDetails(task)
-													}
-													className="flex items-center gap-1"
-												>
-													<Eye className="w-4 h-4" />
-													<span className="hidden sm:inline">
-														View
-													</span>
-												</Button>
-												<Button
-													variant="outline"
-													size="sm"
-													onClick={() =>
-														openEditTask(task)
-													}
-													className="flex items-center gap-1"
-												>
-													<Edit className="w-4 h-4" />
-													<span className="hidden sm:inline">
-														Edit
-													</span>
-												</Button>
-												<Button
-													variant="outline"
-													size="sm"
-													onClick={() =>
-														openAssignExpert(
-															task.id
-														)
-													}
-													className="flex items-center gap-1"
-												>
-													<UserPlus className="w-4 h-4" />
-													<span className="hidden sm:inline">
-														Assign
-													</span>
-												</Button>
-												<Button
-													variant="destructive"
-													size="sm"
-													onClick={() =>
-														openDeleteModal(task.id)
-													}
-													className="flex items-center gap-1"
-												>
-													<Trash2 className="w-4 h-4" />
-												</Button>
-											</div>
-										</div>
-
-										{task.assignedTo && (
-											<div className="bg-blue-50 rounded-xl p-4 border border-blue-100">
-												<div className="flex items-center gap-3">
-													<div className="w-12 h-12 relative rounded-full bg-gray-200 flex items-center justify-center overflow-hidden">
-														{task.assignedTo
-															.profilePicture ? (
-															<Image
-																src={
-																	task
-																		.assignedTo
-																		.profilePicture
-																}
-																alt="Expert Profile"
-																layout="fill"
-																objectFit="cover"
-															/>
-														) : (
-															<span className="text-lg font-medium">
-																{task.assignedTo.name?.charAt(
-																	0
-																) || "E"}
-															</span>
-														)}
-													</div>
-													<div className="flex-1">
-														<div className="flex items-center gap-2 mb-1">
-															<span className="text-[#1A1A1A] font-medium text-base">
-																{
-																	task
-																		.assignedTo
-																		.name
-																}
-															</span>
-															<div className="flex items-center gap-1">
-																<Star className="w-3 h-3 text-[#F2BB05] fill-[#F6CF50]" />
-																<Star className="w-3 h-3 text-[#F2BB05] fill-[#F6CF50]" />
-																<Star className="w-3 h-3 text-[#F2BB05] fill-[#F6CF50]" />
-																<Star className="w-3 h-3 text-[#F2BB05] fill-[#F6CF50]" />
-																<Star className="w-3 h-3 text-[#CFD0D4] fill-[#E7ECEE]" />
-															</div>
-														</div>
-														<div className="flex items-center gap-3">
-															<span className="flex items-center gap-1 font-medium text-[#47bf29] text-sm">
-																<Verified className="w-3 h-3 text-[#47bf29]" />
-																<span>
-																	Verified
-																</span>
-															</span>
-															<span className="flex items-center gap-1 font-medium text-[#878A93] text-sm">
-																<Pin className="w-3 h-3 text-[#878A93]" />
-																Remote
-															</span>
-															<span className="flex items-center gap-1 font-medium text-[#878A93] text-sm">
-																<Clock className="w-3 h-3 text-[#878A93]" />
-																Available
-															</span>
-														</div>
-													</div>
-													{/* <div className="flex items-center gap-2">
-														<Button
-															variant="outline"
-															size="sm"
-															className="rounded-xl"
-														>
-															Message Expert
-														</Button>
-														<Button
-															variant="outline"
-															size="sm"
-															className="rounded-xl"
-														>
-															Reassign
-														</Button>
-													</div> */}
-												</div>
-											</div>
-										)}
-
-										{/* Task Resources */}
-										{((task.link && task.link.length > 0) ||
-											(task.document &&
-												task.document.length > 0)) && (
-											<div className="flex flex-col gap-3">
-												{/* Links */}
-												{task.link &&
-													task.link.length > 0 && (
-														<div className="flex flex-wrap gap-2">
-															{task.link.map(
-																(
-																	link,
-																	index
-																) => (
-																	<div
-																		key={
-																			index
-																		}
-																		className="flex items-center gap-2 p-2 border border-[#EDEEF3] rounded-xl flex-1 min-w-0"
-																	>
-																		<Link2 />
-																		<input
-																			type="text"
-																			className="w-full outline-none text-sm text-[#727374] bg-transparent"
-																			value={
-																				link
-																			}
-																			readOnly
-																		/>
-																	</div>
-																)
-															)}
-														</div>
-													)}
-
-												{/* Documents */}
-												{task.document &&
-													task.document.length >
-														0 && (
-														<div className="flex flex-wrap gap-2">
-															{task.document.map(
-																(
-																	doc,
-																	index
-																) => (
-																	<div
-																		key={
-																			index
-																		}
-																		className="flex items-center justify-between p-2 border border-[#EDEEF3] rounded-xl flex-1 min-w-0"
-																	>
-																		<div className="flex items-center gap-2">
-																			<Image
-																				src="/icons/file-icon.svg"
-																				alt="file icon"
-																				width={
-																					16
-																				}
-																				height={
-																					16
-																				}
-																			/>
-																			<div className="flex flex-col min-w-0">
-																				<span className="text-sm font-medium text-[#1A1A1A] truncate">
-																					Document{" "}
-																					{index +
-																						1}
-																				</span>
-																				<span className="text-xs text-[#878A93]">
-																					PDF
-																					File
-																				</span>
-																			</div>
-																		</div>
-																		<a
-																			href={
-																				doc
-																			}
-																			target="_blank"
-																			rel="noopener noreferrer"
-																		>
-																			<Download className="w-4 h-4 text-[#878A93] cursor-pointer hover:text-primary" />
-																		</a>
-																	</div>
-																)
-															)}
-														</div>
-													)}
-											</div>
-										)}
-
-										{/* Task Actions for Assigned Tasks */}
-										{task.assignee && (
-											<div className="flex items-center justify-between pt-3 border-t border-gray-100">
-												<div className="flex flex-col gap-1">
-													<span className="text-[#878A93] text-sm font-medium">
-														Task Progress
-													</span>
-													<span className="text-[#727374] text-sm">
-														Track completion and
-														review submissions
-													</span>
-												</div>
-												<div className="flex items-center gap-2">
-													<Button
-														variant="outline"
-														size="sm"
-														className="rounded-xl"
-													>
-														Request Update
-													</Button>
-													<Button
-														variant="outline"
-														size="sm"
-														className="rounded-xl"
-													>
-														Mark as Completed
-													</Button>
-												</div>
-											</div>
-										)}
-
-										{/* Submissions */}
-										{task.submission &&
-											task.submission.length > 0 && (
-												<div className="pt-3 border-t border-gray-100">
-													<div className="flex items-center justify-between pt-3 border-t border-gray-100">
-														<div className="flex flex-col gap-1">
-															<span className="text-[#878A93] text-sm font-medium">
-																Task Progress
-															</span>
-															<span className="text-[#727374] text-sm">
-																Track completion
-																and review
-																submissions
-															</span>
-														</div>
-														<div className="flex items-center gap-2">
-															<Button
-																variant="outline"
-																size="sm"
-																className="rounded-xl"
-																onClick={() =>
-																	setShowNoteInput(
-																		"needs-changes"
-																	)
-																}
-															>
-																Request Update
-															</Button>
-															<Button
-																variant="outline"
-																size="sm"
-																className="rounded-xl hover:bg-primary-hover"
-																onClick={() =>
-																	setShowNoteInput(
-																		"approved"
-																	)
-																}
-															>
-																Mark as
-																Completed
-															</Button>
-														</div>
-													</div>
-
-													{/* Note Input */}
-													{showNoteInput && (
-														<div className="mt-4 p-4 border border-gray-200 rounded-lg bg-gray-50">
-															<div className="flex flex-col gap-3">
-																<label className="text-sm font-medium text-gray-700">
-																	Add a note
-																	for{" "}
-																	{showNoteInput ===
-																	"approved"
-																		? "approval"
-																		: "changes"}
-																	:
-																</label>
-																<textarea
-																	value={note}
-																	onChange={(
-																		e
-																	) =>
-																		setNote(
-																			e
-																				.target
-																				.value
-																		)
-																	}
-																	placeholder="Enter your feedback here..."
-																	className="w-full p-3 border border-gray-300 rounded-lg resize-none focus:outline-none focus:ring-2 focus:ring-blue-500 focus:border-transparent"
-																	rows={3}
-																/>
-																<div className="flex items-center gap-2 justify-end">
-																	<Button
-																		variant="outline"
-																		size="sm"
-																		onClick={() => {
-																			setShowNoteInput(
-																				null
-																			);
-																			setNote(
-																				""
-																			);
-																		}}
-																	>
-																		Cancel
-																	</Button>
-																	<Button
-																		size="sm"
-																		className="bg-primary text-white hover:bg-primary-hover"
-																		onClick={() =>
-																			handleStatusUpdate(
-																				showNoteInput,
-																				note,
-																				task?.id
-																			)
-																		}
-																		disabled={
-																			updateTaskChangesMutation.isPending
-																		}
-																	>
-																		{updateTaskChangesMutation.isPending
-																			? "Updating..."
-																			: "Submit"}
-																	</Button>
-																</div>
-															</div>
-														</div>
-													)}
-
-													<div className="flex flex-col gap-3">
-														<span className="text-[#878A93] text-sm font-medium mt-4">
-															Submissions
-														</span>
-
-														{/* Links */}
-														<div className="flex flex-wrap gap-2">
-															{(
-																task?.submission?.filter(
-																	(
-																		item: string
-																	) =>
-																		!item.includes(
-																			"res.cloudinary.com"
-																		)
-																) || []
-															)?.map(
-																(
-																	link: string,
-																	index: number
-																) => (
-																	<Link
-																		href={
-																			link
-																		}
-																		target="_blank"
-																		key={
-																			index
-																		}
-																		className="flex items-center cursor-pointer gap-2 p-2 border border-[#EDEEF3] rounded-xl flex-1 min-w-0"
-																	>
-																		<Link2 />
-																		<input
-																			type="text"
-																			className="w-full outline-none text-sm text-[#727374] bg-transparent"
-																			value={
-																				link
-																			}
-																			readOnly
-																		/>
-																	</Link>
-																)
-															)}
-														</div>
-
-														{/* Documents */}
-														<div className="flex flex-wrap gap-2">
-															{(
-																task?.submission?.filter(
-																	(
-																		item: string
-																	) =>
-																		item.includes(
-																			"res.cloudinary.com"
-																		)
-																) || []
-															)?.map(
-																(
-																	doc: string,
-																	index: number
-																) => (
-																	<div
-																		key={
-																			index
-																		}
-																		className="flex items-center justify-between p-2 border border-[#EDEEF3] rounded-xl flex-1 min-w-0"
-																	>
-																		<div className="flex items-center gap-2">
-																			<Image
-																				src="/icons/file-icon.svg"
-																				alt="file icon"
-																				width={
-																					16
-																				}
-																				height={
-																					16
-																				}
-																			/>
-																			<div className="flex flex-col min-w-0">
-																				<span className="text-sm font-medium text-[#1A1A1A] truncate">
-																					Document{" "}
-																					{index +
-																						1}
-																				</span>
-																				<span className="text-xs text-[#878A93]">
-																					File
-																				</span>
-																			</div>
-																		</div>
-																		<a
-																			href={
-																				doc
-																			}
-																			target="_blank"
-																			rel="noopener noreferrer"
-																		>
-																			<Download className="w-4 h-4 text-[#878A93] cursor-pointer hover:text-primary" />
-																		</a>
-																	</div>
-																)
-															)}
-														</div>
-													</div>
-												</div>
-											)}
-									</div>
-								))
-							) : (
-								<div className="text-center py-12">
-									<div className="flex flex-col items-center gap-3">
-										<div className="w-16 h-16 bg-gray-100 rounded-full flex items-center justify-center">
-											<FileText className="w-8 h-8 text-gray-400" />
-										</div>
-										<div className="text-center">
-											<h3 className="text-lg font-medium text-gray-900 mb-1">
-												No tasks yet
-											</h3>
-											<p className="text-sm text-gray-500 mb-4">
-												Create your first task to start
-												tracking progress
-											</p>
-											<Button
-												onClick={() =>
-													setIsTaskModalOpen(true)
-												}
-												className="bg-primary text-white hover:bg-primary-hover"
-											>
-												<Plus className="w-4 h-4 mr-2" />
-												Create Task
-											</Button>
-										</div>
-									</div>
-								</div>
-							)}
-						</div>
-					</div>
-				)}
-			</div>
-		</div>
-	);
->>>>>>> 734de166
-};
-
 export default ProjectDetails;