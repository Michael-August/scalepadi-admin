--- conflicted
+++ resolved
@@ -14,15 +14,6 @@
   const [isSidebarOpen, setIsSidebarOpen] = React.useState(false);
 
   return (
-    <html lang="en">
-      <body className="font-montserrat">
-        <div className="flex h-screen overflow-hidden">
-          <div className="hidden lg:flex w-[17.25rem] bg-white h-screen fixed left-0 top-0 z-30">
-            <SideBar />
-          </div>
-
-<<<<<<< HEAD
-    return (
         <div className="flex h-screen overflow-hidden">
             <div className="hidden lg:flex w-[17.25rem] bg-white h-screen fixed left-0 top-0 z-30">
                 <SideBar />
@@ -68,50 +59,4 @@
             </div>
         </div>
     );
-=======
-          {/* Sidebar for mobile */}
-          {isSidebarOpen && (
-            <div className="fixed inset-0 z-40 lg:hidden">
-              {/* Overlay */}
-              <div
-                className="fixed inset-0 bg-black opacity-30"
-                onClick={() => setIsSidebarOpen(false)}
-              />
-
-              {/* Sliding panel */}
-              <div className="fixed top-0 left-0 h-full w-[17.25rem] bg-white shadow-lg transform transition-transform duration-300 ease-in-out translate-x-0">
-                <SideBar onLinkClick={() => setIsSidebarOpen(false)} />
-              </div>
-            </div>
-          )}
-
-          {/* Main content wrapper */}
-          <div className="flex flex-col w-full flex-1 lg:ml-[17.25rem]">
-            {/* Navbar */}
-            <div className="flex items-center w-full gap-3 justify-between bg-white fixed top-0 lg:left-[17.25rem] right-0 z-20">
-              {/* Mobile: Hamburger icon */}
-              <button
-                className="lg:hidden cursor-pointer px-4"
-                onClick={() => setIsSidebarOpen(true)}
-              >
-                <Menu className="text-gray-700" />
-              </button>
-              <DashboardNav withLogo={false} />
-            </div>
-
-            {/* Scrollable Main Content */}
-            <main className="bg-white w-full flex-1 overflow-y-auto mt-[4rem] p-4">
-              {/*<Protected> */}
-              <div className="mx-auto">
-              {/* <div className="mx-auto max-w-screen-xl"> */}
-                <div className="">{children}</div>
-              </div>
-              {/*</Protected> */}
-            </main>
-          </div>
-        </div>
-      </body>
-    </html>
-  );
->>>>>>> c7378524
 }