import type { Metadata } from "next";
import { Inter, Montserrat  } from "next/font/google";
import "./globals.css";
import { Toaster } from "sonner";
import { Providers } from "@/components/wrappers/providers";

const inter = Inter({ subsets: ["latin"] });

const montserrat = Montserrat({
  subsets: ["latin"],
  weight: ["100", "200", "300", "400", "500", "600", "700", "800", "900"],
  variable: "--font-montserrat",
});

export const metadata: Metadata = {
  title: "ScalePadi for Business",
  description: "",
};

export default function RootLayout({
  children,
}: Readonly<{
  children: React.ReactNode;
}>) {
  return (
    <html lang="en">
<<<<<<< HEAD
      <body className={`${inter.className} lg:w-[1440px] lg:max-w-[1440px] lg:mx-auto w-screen`}>
        <Toaster richColors />
        <Providers>
          <div className="flex flex-col">
            {children}
          </div>
        </Providers>
=======
      <body className={`${inter.className} ${montserrat.className} lg:w-[1440px] lg:max-w-[1440px] lg:mx-auto w-screen`}>
        <div className="flex flex-col">
          {children}
        </div>
>>>>>>> c7378524
      </body>
    </html>
  );
}<|MERGE_RESOLUTION|>--- conflicted
+++ resolved
@@ -24,7 +24,6 @@
 }>) {
   return (
     <html lang="en">
-<<<<<<< HEAD
       <body className={`${inter.className} lg:w-[1440px] lg:max-w-[1440px] lg:mx-auto w-screen`}>
         <Toaster richColors />
         <Providers>
@@ -32,12 +31,6 @@
             {children}
           </div>
         </Providers>
-=======
-      <body className={`${inter.className} ${montserrat.className} lg:w-[1440px] lg:max-w-[1440px] lg:mx-auto w-screen`}>
-        <div className="flex flex-col">
-          {children}
-        </div>
->>>>>>> c7378524
       </body>
     </html>
   );
