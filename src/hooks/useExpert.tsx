import {
	Expert,
	PaginatedExperts,
} from "@/app/(authenticated)/(withSidebar)/experts/page";
import { axiosClient } from "@/lib/api/axiosclient";
import { useQuery, useMutation, useQueryClient } from "@tanstack/react-query";
import { AxiosError } from "axios";
import { toast } from "sonner";

<<<<<<< HEAD
export const useGetAllExpert = (
  page: number = 1,
  limit: number = 10,
  status: string = "",
  search: string = "",
  role: string = "",
  skill: string = "",
  verified?: boolean | string
) => {
  const { data, isLoading } = useQuery<{
    status: boolean;
    message: string;
    data: PaginatedExperts;
  }>({
    queryKey: ["expert", page, limit, status, search, role, skill, verified],
    queryFn: async () => {
      try {
        let url = `/experts?page=${page}&limit=${limit}`;
        if (status && status !== "all") url += `&status=${status}`;
        if (search) url += `&search=${encodeURIComponent(search)}`;
        if (role && role !== "all") url += `&role=${encodeURIComponent(role)}`;
        if (skill && skill !== "all") url += `&skill=${encodeURIComponent(skill)}`;
        if (verified !== undefined && verified !== "all") url += `&verified=${verified}`;

        const response = await axiosClient.get(url);
        if (response.data?.status === false) {
          throw new Error(response.data?.message || "Failed to fetch experts.");
        }
        return response.data;
      } catch (error: unknown) {
        if (error instanceof AxiosError) {
          toast.error(
            error.response?.data?.message || "Failed to fetch experts."
          );
        } else if (error instanceof Error) {
          toast.error(error.message);
        } else {
          toast.error("An unexpected error occured while fetching experts.");
        }
        throw error;
      }
    },
  });
=======
export const useGetAllExpert = (page: number = 1, limit: number = 10) => {
	const { data, isLoading } = useQuery<{
		status: boolean;
		message: string;
		data: PaginatedExperts;
	}>({
		queryKey: ["expert", page, limit],
		queryFn: async () => {
			try {
				const response = await axiosClient.get(
					`/experts?page=${page}&limit=${limit}`
				);
				if (response.data?.status === false) {
					throw new Error(
						response.data?.message || "Failed to fetch experts."
					);
				}
				return response.data;
			} catch (error: unknown) {
				if (error instanceof AxiosError) {
					toast.error(
						error.response?.data?.message ||
							"Failed to fetch experts."
					);
				} else if (error instanceof Error) {
					toast.error(error.message);
				} else {
					toast.error(
						"An unexpected error occured while fetching experts."
					);
				}
				throw error;
			}
		},
	});
>>>>>>> 734de166

	return { expertList: data, isLoading };
};

export const useGetExpertById = (id: string) => {
	const { data, isLoading } = useQuery({
		queryKey: ["expert", id],
		queryFn: async () => {
			try {
				const response = await axiosClient.get(`/expert/${id}`);
				if (response.data?.status === false) {
					throw new Error(
						response.data?.message || "Failed to fetch expert."
					);
				}
				return response?.data?.data;
			} catch (error: unknown) {
				if (error instanceof AxiosError) {
					toast.error(
						error.response?.data?.message ||
							"Failed to fetch expert."
					);
				} else if (error instanceof Error) {
					toast.error(error.message);
				} else {
					toast.error(
						"An unexpected error occurred while fetching expert."
					);
				}
				throw error;
			}
		},
		enabled: !!id,
	});
	return { expertDetails: data, isLoading };
};

export const useGetHires = (page: number = 1, limit: number = 10) => {
	const { data, isLoading } = useQuery({
		queryKey: ["hires", page, limit],
		queryFn: async () => {
			try {
				const response = await axiosClient.get(
					`/hires/admin?page=${page}&limit=${limit}`
				);
				if (response.data?.status === false) {
					throw new Error(
						response.data?.message || "Failed to fetch hires."
					);
				}
				return response.data;
			} catch (error: unknown) {
				if (error instanceof AxiosError) {
					toast.error(
						error.response?.data?.message ||
							"Failed to fetch hires."
					);
				} else if (error instanceof Error) {
					toast.error(error.message);
				} else {
					toast.error(
						"An unexpected error occured while fetching hires."
					);
				}
				throw error;
			}
		},
	});

	return { hireList: data, isLoading };
};

export const useGetHireById = (id: string) => {
	const { data, isLoading } = useQuery({
		queryKey: ["hire", id],
		queryFn: async () => {
			try {
				const response = await axiosClient.get(`/hire/admin/${id}`);
				if (response.data?.status === false) {
					throw new Error(
						response.data?.message || "Failed to fetch hire."
					);
				}
				return response?.data?.data;
			} catch (error: unknown) {
				if (error instanceof AxiosError) {
					toast.error(
						error.response?.data?.message ||
							"Failed to fetch expert."
					);
				} else if (error instanceof Error) {
					toast.error(error.message);
				} else {
					toast.error(
						"An unexpected error occurred while fetching hire."
					);
				}
				throw error;
			}
		},
		enabled: !!id,
	});
	return { hireDetails: data, isLoading };
};

<<<<<<< HEAD
interface SearchExpertParams {
  search?: string;
  page?: number;
  limit?: number;
  status?: string;
  role?: string;
  skill?: string;
  verified?: boolean | string;
}

export const useSearchExpert = ({
  search = "",
  page = 1,
  limit = 10,
  status = "",
  role = "",
  skill = "",
  verified,
}: SearchExpertParams = {}) => {
  const queryKey = ["expert", "search", { search, page, limit, status, role, skill, verified }];

  const { data, isLoading, isError, error } = useQuery({
    queryKey,
    queryFn: async () => {
      try {
        let url = `/experts?page=${page}&limit=${limit}`;

        if (search) url += `&search=${encodeURIComponent(search)}`;
        if (status && status !== "all") url += `&status=${status}`;
        if (role && role !== "all") url += `&role=${encodeURIComponent(role)}`;
        if (skill && skill !== "all") url += `&skill=${encodeURIComponent(skill)}`;
        if (verified !== undefined && verified !== "all") url += `&verified=${verified}`;

        const response = await axiosClient.get(url);

        if (response.data?.status === false) {
          throw new Error(response.data?.message || "Failed to search experts.");
        }

        return response.data;
      } catch (err: unknown) {
        if (err instanceof AxiosError) {
          toast.error(err.response?.data?.message || "Failed to search experts.");
        } else if (err instanceof Error) {
          toast.error(err.message);
        } else {
          toast.error("An unexpected error occurred while searching experts.");
        }
        throw err;
      }
    },
    enabled: !!search || status !== "" || role !== "" || skill !== "" || verified !== undefined,
  });
=======
export const useSearchExpert = (
	search: string,
	page: number = 1,
	limit: number = 10
) => {
	const { data, isLoading, isError, error } = useQuery({
		queryKey: ["expert", search, page, limit],
		queryFn: async () => {
			try {
				const response = await axiosClient.get(
					`/experts?page=${page}&limit=${limit}&search=${encodeURIComponent(
						search
					)}`
				);

				if (response.data?.status === false) {
					throw new Error(
						response.data?.message || "Failed to fetch expert."
					);
				}

				return response.data;
			} catch (err: unknown) {
				if (err instanceof AxiosError) {
					toast.error(
						err.response?.data?.message || "Failed to fetch expert."
					);
				} else if (err instanceof Error) {
					toast.error(err.message);
				} else {
					toast.error(
						"An unexpected error occurred while fetching experts."
					);
				}
				throw err;
			}
		},
		enabled: !!search,
	});
>>>>>>> 734de166

	return { expertList: data, isLoading, isError, error };
};

export const useGetAllBusinessProjects = (
	businessId: string,
	currentPage: number = 1,
	itemsPerPage: number = 10,
	statusFilter: string,
	sortBy: string,
	searchQuery: string
) => {
<<<<<<< HEAD
  const { data, isLoading, error } = useQuery<{
    status: boolean;
    message: string;
    data: PaginatedExperts;
  }>({
    queryKey: [
      "admin-accounts",
      businessId,
      currentPage,
      itemsPerPage,
      statusFilter,
      sortBy,
      searchQuery,
    ],
    queryFn: async () => {
      try {
        const response = await axiosClient.get(
          `/projects/account/admin?businessId=${businessId}&page=${currentPage}&limit=${itemsPerPage}${statusFilter && statusFilter !== "all"
            ? `&status=${statusFilter}`
            : ""
          }&sort=${sortBy}&search=${searchQuery}`
        );
        if (response.data?.status === false) {
          throw new Error(
            response.data?.message || "Failed to fetch admin accounts."
          );
        }
        return response.data;
      } catch (error: unknown) {
        if (error instanceof AxiosError) {
          toast.error(
            error.response?.data?.message || "Failed to fetch admin accounts."
          );
        } else if (error instanceof Error) {
          toast.error(error.message);
        } else {
          toast.error(
            "An unexpected error occurred while fetching admin accounts."
          );
        }
        throw error;
      }
    },
    enabled: !!businessId,
  });
=======
	const { data, isLoading, error } = useQuery<{
		status: boolean;
		message: string;
		data: PaginatedExperts;
	}>({
		queryKey: [
			"admin-accounts",
			businessId,
			currentPage,
			itemsPerPage,
			statusFilter,
			sortBy,
			searchQuery,
		],
		queryFn: async () => {
			try {
				const response = await axiosClient.get(
					`/projects/account/admin?businessId=${businessId}&page=${currentPage}&limit=${itemsPerPage}${
						statusFilter && statusFilter !== "all"
							? `&status=${statusFilter}`
							: ""
					}&sort=${sortBy}&search=${searchQuery}`
				);
				if (response.data?.status === false) {
					throw new Error(
						response.data?.message ||
							"Failed to fetch admin accounts."
					);
				}
				return response.data;
			} catch (error: unknown) {
				if (error instanceof AxiosError) {
					toast.error(
						error.response?.data?.message ||
							"Failed to fetch admin accounts."
					);
				} else if (error instanceof Error) {
					toast.error(error.message);
				} else {
					toast.error(
						"An unexpected error occurred while fetching admin accounts."
					);
				}
				throw error;
			}
		},
		enabled: !!businessId,
	});
>>>>>>> 734de166

	return { AllBusinessProjects: data?.data, isLoading, error };
};

export const useInviteExperts = (options?: {
	onSuccess?: () => void;
	onError?: () => void;
}) => {
	const queryClient = useQueryClient();

	return useMutation({
		mutationFn: async ({
			projectId,
			expertIds,
		}: {
			projectId: string;
			expertIds: string[];
		}) => {
			try {
				const response = await axiosClient.patch(
					`/project/${projectId}/invite-experts`,
					{ experts: expertIds }
				);
				if (response.data?.status === false) {
					throw new Error(
						response.data?.message || "Failed to invite experts."
					);
				}
				return response.data.data;
			} catch (error: unknown) {
				if (error instanceof AxiosError) {
					toast.error(
						error.response?.data?.message ||
							"Failed to invite experts."
					);
				} else if (error instanceof Error) {
					toast.error(error.message);
				} else {
					toast.error(
						"An unexpected error occurred while inviting experts."
					);
				}
				throw error;
			}
		},
		onSuccess: (data) => {
			queryClient.invalidateQueries({ queryKey: ["projects"] });
			queryClient.invalidateQueries({ queryKey: ["experts"] });

			const { invitedExperts = [], rejectedExperts = [] } = data || {};

			if (invitedExperts.length > 0) {
				const invitedList = invitedExperts
					.map((e: any) => e.name)
					.join(", ");
				toast.success(`Invited experts: ${invitedList}`);
			}

			if (rejectedExperts.length > 0) {
				const rejectedList = rejectedExperts
					.map((e: any) => `${e.name} (${e.reason})`)
					.join("; ");
				toast.error(`Rejected experts: ${rejectedList}`);
			}

			if (invitedExperts.length === 0 && rejectedExperts.length === 0) {
				toast.info("No experts were processed.");
			}

			options?.onSuccess?.();
		},
		onError: () => {
			options?.onError?.();
		},
	});
};

export const useGetExpertsCount = (
	businessId: string,
	currentPage: number = 1,
	itemsPerPage: number = 10,
	statusFilter: string,
	sortBy: string,
	searchQuery: string
) => {
<<<<<<< HEAD
  const { data, isLoading, error } = useQuery<{
    status: boolean;
    message: string;
    data: Expert;
  }>({
    queryKey: [
      "experts-count",
      businessId,
      currentPage,
      itemsPerPage,
      statusFilter,
      sortBy,
      searchQuery,
    ],
    queryFn: async () => {
      try {
        const response = await axiosClient.get(
          `/projects/experts-count/${businessId}?page=${currentPage}&limit=${itemsPerPage}${statusFilter && statusFilter !== "all"
            ? `&status=${statusFilter}`
            : ""
          }&sort=${sortBy}&search=${searchQuery}`
        );
        if (response.data?.status === false) {
          throw new Error(
            response.data?.message || "Failed to fetch experts count."
          );
        }
        return response.data;
      } catch (error: unknown) {
        if (error instanceof AxiosError) {
          toast.error(
            error.response?.data?.message || "Failed to fetch experts count."
          );
        } else if (error instanceof Error) {
          toast.error(error.message);
        } else {
          toast.error(
            "An unexpected error occurred while fetching experts count."
          );
        }
        throw error;
      }
    },
    enabled: !!businessId,
  });
=======
	const { data, isLoading, error } = useQuery<{
		status: boolean;
		message: string;
		data: Expert;
	}>({
		queryKey: [
			"experts-count",
			businessId,
			currentPage,
			itemsPerPage,
			statusFilter,
			sortBy,
			searchQuery,
		],
		queryFn: async () => {
			try {
				const response = await axiosClient.get(
					`/projects/experts-count/${businessId}?page=${currentPage}&limit=${itemsPerPage}${
						statusFilter && statusFilter !== "all"
							? `status=${statusFilter}`
							: ""
					}&sort=${sortBy}&search=${searchQuery}`
				);
				if (response.data?.status === false) {
					throw new Error(
						response.data?.message ||
							"Failed to fetch experts count."
					);
				}
				return response.data;
			} catch (error: unknown) {
				if (error instanceof AxiosError) {
					toast.error(
						error.response?.data?.message ||
							"Failed to fetch experts count."
					);
				} else if (error instanceof Error) {
					toast.error(error.message);
				} else {
					toast.error(
						"An unexpected error occurred while fetching experts count."
					);
				}
				throw error;
			}
		},
		enabled: !!businessId,
	});
>>>>>>> 734de166

	return { expertsCount: data?.data, isLoading, error };
};

export const useGetExpertPerformance = (id: string) => {
<<<<<<< HEAD
  const { data, isLoading } = useQuery({
    queryKey: ["expert-performance", id],
    queryFn: async () => {
      try {
        const response = await axiosClient.get(`/expert-reviews/${id}/admin`);
        if (response.data?.status === false) {
          throw new Error(
            response.data?.message || "Failed to fetch expert performance."
          );
        }
        console.log(response.data);
        return response?.data;
      } catch (error: unknown) {
        if (error instanceof AxiosError) {
          toast.error(
            error.response?.data?.message ||
            "Failed to fetch expert performance."
          );
        } else if (error instanceof Error) {
          toast.error(error.message);
        } else {
          toast.error(
            "An unexpected error occurred while fetching expert performance."
          );
        }
        throw error;
      }
    },
    enabled: !!id,
  });
  return { expertPerformance: data, isLoading };
};

export const useGetExpertAccountDetails = (id: string) => {
  const { data, isLoading } = useQuery({
    queryKey: ["expert-account", id],
    queryFn: async () => {
      try {
        const response = await axiosClient.get(
          `/account-by-admin?expertId=${id}`
        );
        if (response.data?.status === false) {
          throw new Error(
            response.data?.message || "Failed to fetch expert account details."
          );
        }
        console.log(response.data);
        return response?.data;
      } catch (error: unknown) {
        if (error instanceof AxiosError) {
          if (error.response?.status === 404) {
            return null;
          }
          toast.error(
            error.response?.data?.message ||
            "Failed to fetch expert account details."
          );
        } else if (error instanceof Error) {
          toast.error(error.message);
        } else {
          toast.error(
            "An unexpected error occurred while fetching expert performance."
          );
        }
        throw error;
      }
    },
    enabled: !!id,
  });
  return { expertAccountDetails: data, isLoading };
=======
	const { data, isLoading } = useQuery({
		queryKey: ["expert-performance", id],
		queryFn: async () => {
			try {
				const response = await axiosClient.get(
					`/expert-reviews/${id}/admin`
				);
				if (response.data?.status === false) {
					throw new Error(
						response.data?.message ||
							"Failed to fetch expert performance."
					);
				}
				console.log(response.data);
				return response?.data;
			} catch (error: unknown) {
				if (error instanceof AxiosError) {
					toast.error(
						error.response?.data?.message ||
							"Failed to fetch expert performance."
					);
				} else if (error instanceof Error) {
					toast.error(error.message);
				} else {
					toast.error(
						"An unexpected error occurred while fetching expert performance."
					);
				}
				throw error;
			}
		},
		enabled: !!id,
	});
	return { expertPerformance: data, isLoading };
};

export const useGetExpertAccountDetails = (id: string) => {
	const { data, isLoading } = useQuery({
		queryKey: ["expert-account", id],
		queryFn: async () => {
			try {
				const response = await axiosClient.get(
					`/account-by-admin?expertId=${id}`
				);
				if (response.data?.status === false) {
					throw new Error(
						response.data?.message ||
							"Failed to fetch expert account details."
					);
				}
				console.log(response.data);
				return response?.data;
			} catch (error: unknown) {
				if (error instanceof AxiosError) {
					if (error.response?.status === 404) {
						return null;
					}
					toast.error(
						error.response?.data?.message ||
							"Failed to fetch expert account details."
					);
				} else if (error instanceof Error) {
					toast.error(error.message);
				} else {
					toast.error(
						"An unexpected error occurred while fetching expert performance."
					);
				}
				throw error;
			}
		},
		enabled: !!id,
	});
	return { expertAccountDetails: data, isLoading };
>>>>>>> 734de166
};
// Haven't assigned this yet
export const useAssignSupervisor = () => {
	const queryClient = useQueryClient();

	return useMutation({
		mutationFn: async ({
			projectId,
			supervisorData,
		}: {
			projectId: string;
			supervisorData: { supervisorId: string };
		}) => {
			try {
				const response = await axiosClient.patch(
					`/project/${projectId}/assign-supervisor`,
					supervisorData
				);
				if (response.data?.status === false) {
					throw new Error(
						response.data?.message || "Failed to assign supervisor."
					);
				}
				return response.data;
			} catch (error: unknown) {
				if (error instanceof AxiosError) {
					toast.error(
						error.response?.data?.message ||
							"Failed to assign supervisor."
					);
				} else if (error instanceof Error) {
					toast.error(error.message);
				} else {
					toast.error(
						"An unexpected error occurred while assigning supervisor."
					);
				}
				throw error;
			}
		},
		onSuccess: () => {
			queryClient.invalidateQueries({ queryKey: ["project"] });
			toast.success("Supervisor assigned successfully!");
		},
	});
};

export const useApproveExpert = (id: string) => {
	const queryClient = useQueryClient();

	const mutation = useMutation({
		mutationFn: async () => {
			try {
				const response = await axiosClient.put(`/approve/expert/${id}`);
				if (response.data?.status === false) {
					throw new Error(
						response.data?.message || "Failed to approve expert."
					);
				}
				// console.log(response.data)
				return response?.data;
			} catch (error: unknown) {
				if (error instanceof AxiosError) {
					toast.error(
						error.response?.data?.message ||
							"Failed to approve expert."
					);
				} else if (error instanceof Error) {
					toast.error(error.message);
				} else {
					toast.error(
						"An unexpected error occurred while approving expert."
					);
				}
				throw error;
			}
		},
		onSuccess: (data) => {
			queryClient.invalidateQueries({ queryKey: ["expert", id] });
			queryClient.invalidateQueries({ queryKey: ["experts"] });
			toast.success(data?.message || "Expert approved successfully!");
			console.log(data);
		},
	});

	return mutation;
};<|MERGE_RESOLUTION|>--- conflicted
+++ resolved
@@ -7,87 +7,49 @@
 import { AxiosError } from "axios";
 import { toast } from "sonner";
 
-<<<<<<< HEAD
 export const useGetAllExpert = (
-  page: number = 1,
-  limit: number = 10,
-  status: string = "",
-  search: string = "",
-  role: string = "",
-  skill: string = "",
-  verified?: boolean | string
+	page: number = 1,
+	limit: number = 10,
+	status: string = "",
+	search: string = "",
+	role: string = "",
+	skill: string = "",
+	verified?: boolean | string
 ) => {
-  const { data, isLoading } = useQuery<{
-    status: boolean;
-    message: string;
-    data: PaginatedExperts;
-  }>({
-    queryKey: ["expert", page, limit, status, search, role, skill, verified],
-    queryFn: async () => {
-      try {
-        let url = `/experts?page=${page}&limit=${limit}`;
-        if (status && status !== "all") url += `&status=${status}`;
-        if (search) url += `&search=${encodeURIComponent(search)}`;
-        if (role && role !== "all") url += `&role=${encodeURIComponent(role)}`;
-        if (skill && skill !== "all") url += `&skill=${encodeURIComponent(skill)}`;
-        if (verified !== undefined && verified !== "all") url += `&verified=${verified}`;
-
-        const response = await axiosClient.get(url);
-        if (response.data?.status === false) {
-          throw new Error(response.data?.message || "Failed to fetch experts.");
-        }
-        return response.data;
-      } catch (error: unknown) {
-        if (error instanceof AxiosError) {
-          toast.error(
-            error.response?.data?.message || "Failed to fetch experts."
-          );
-        } else if (error instanceof Error) {
-          toast.error(error.message);
-        } else {
-          toast.error("An unexpected error occured while fetching experts.");
-        }
-        throw error;
-      }
-    },
-  });
-=======
-export const useGetAllExpert = (page: number = 1, limit: number = 10) => {
 	const { data, isLoading } = useQuery<{
 		status: boolean;
 		message: string;
 		data: PaginatedExperts;
 	}>({
-		queryKey: ["expert", page, limit],
-		queryFn: async () => {
-			try {
-				const response = await axiosClient.get(
-					`/experts?page=${page}&limit=${limit}`
-				);
-				if (response.data?.status === false) {
-					throw new Error(
-						response.data?.message || "Failed to fetch experts."
-					);
+		queryKey: ["expert", page, limit, status, search, role, skill, verified],
+		queryFn: async () => {
+			try {
+				let url = `/experts?page=${page}&limit=${limit}`;
+				if (status && status !== "all") url += `&status=${status}`;
+				if (search) url += `&search=${encodeURIComponent(search)}`;
+				if (role && role !== "all") url += `&role=${encodeURIComponent(role)}`;
+				if (skill && skill !== "all") url += `&skill=${encodeURIComponent(skill)}`;
+				if (verified !== undefined && verified !== "all") url += `&verified=${verified}`;
+
+				const response = await axiosClient.get(url);
+				if (response.data?.status === false) {
+					throw new Error(response.data?.message || "Failed to fetch experts.");
 				}
 				return response.data;
 			} catch (error: unknown) {
 				if (error instanceof AxiosError) {
 					toast.error(
-						error.response?.data?.message ||
-							"Failed to fetch experts."
-					);
-				} else if (error instanceof Error) {
-					toast.error(error.message);
-				} else {
-					toast.error(
-						"An unexpected error occured while fetching experts."
-					);
-				}
-				throw error;
-			}
-		},
-	});
->>>>>>> 734de166
+						error.response?.data?.message || "Failed to fetch experts."
+					);
+				} else if (error instanceof Error) {
+					toast.error(error.message);
+				} else {
+					toast.error("An unexpected error occured while fetching experts.");
+				}
+				throw error;
+			}
+		},
+	});
 
 	return { expertList: data, isLoading };
 };
@@ -108,7 +70,7 @@
 				if (error instanceof AxiosError) {
 					toast.error(
 						error.response?.data?.message ||
-							"Failed to fetch expert."
+						"Failed to fetch expert."
 					);
 				} else if (error instanceof Error) {
 					toast.error(error.message);
@@ -143,7 +105,7 @@
 				if (error instanceof AxiosError) {
 					toast.error(
 						error.response?.data?.message ||
-							"Failed to fetch hires."
+						"Failed to fetch hires."
 					);
 				} else if (error instanceof Error) {
 					toast.error(error.message);
@@ -176,7 +138,7 @@
 				if (error instanceof AxiosError) {
 					toast.error(
 						error.response?.data?.message ||
-							"Failed to fetch expert."
+						"Failed to fetch expert."
 					);
 				} else if (error instanceof Error) {
 					toast.error(error.message);
@@ -193,101 +155,59 @@
 	return { hireDetails: data, isLoading };
 };
 
-<<<<<<< HEAD
 interface SearchExpertParams {
-  search?: string;
-  page?: number;
-  limit?: number;
-  status?: string;
-  role?: string;
-  skill?: string;
-  verified?: boolean | string;
+	search?: string;
+	page?: number;
+	limit?: number;
+	status?: string;
+	role?: string;
+	skill?: string;
+	verified?: boolean | string;
 }
 
 export const useSearchExpert = ({
-  search = "",
-  page = 1,
-  limit = 10,
-  status = "",
-  role = "",
-  skill = "",
-  verified,
+	search = "",
+	page = 1,
+	limit = 10,
+	status = "",
+	role = "",
+	skill = "",
+	verified,
 }: SearchExpertParams = {}) => {
-  const queryKey = ["expert", "search", { search, page, limit, status, role, skill, verified }];
-
-  const { data, isLoading, isError, error } = useQuery({
-    queryKey,
-    queryFn: async () => {
-      try {
-        let url = `/experts?page=${page}&limit=${limit}`;
-
-        if (search) url += `&search=${encodeURIComponent(search)}`;
-        if (status && status !== "all") url += `&status=${status}`;
-        if (role && role !== "all") url += `&role=${encodeURIComponent(role)}`;
-        if (skill && skill !== "all") url += `&skill=${encodeURIComponent(skill)}`;
-        if (verified !== undefined && verified !== "all") url += `&verified=${verified}`;
-
-        const response = await axiosClient.get(url);
-
-        if (response.data?.status === false) {
-          throw new Error(response.data?.message || "Failed to search experts.");
-        }
-
-        return response.data;
-      } catch (err: unknown) {
-        if (err instanceof AxiosError) {
-          toast.error(err.response?.data?.message || "Failed to search experts.");
-        } else if (err instanceof Error) {
-          toast.error(err.message);
-        } else {
-          toast.error("An unexpected error occurred while searching experts.");
-        }
-        throw err;
-      }
-    },
-    enabled: !!search || status !== "" || role !== "" || skill !== "" || verified !== undefined,
-  });
-=======
-export const useSearchExpert = (
-	search: string,
-	page: number = 1,
-	limit: number = 10
-) => {
+	const queryKey = ["expert", "search", { search, page, limit, status, role, skill, verified }];
+
 	const { data, isLoading, isError, error } = useQuery({
-		queryKey: ["expert", search, page, limit],
-		queryFn: async () => {
-			try {
-				const response = await axiosClient.get(
-					`/experts?page=${page}&limit=${limit}&search=${encodeURIComponent(
-						search
-					)}`
-				);
-
-				if (response.data?.status === false) {
-					throw new Error(
-						response.data?.message || "Failed to fetch expert."
-					);
+		queryKey,
+		queryFn: async () => {
+			try {
+				let url = `/experts?page=${page}&limit=${limit}`;
+
+				if (search) url += `&search=${encodeURIComponent(search)}`;
+				if (status && status !== "all") url += `&status=${status}`;
+				if (role && role !== "all") url += `&role=${encodeURIComponent(role)}`;
+				if (skill && skill !== "all") url += `&skill=${encodeURIComponent(skill)}`;
+				if (verified !== undefined && verified !== "all") url += `&verified=${verified}`;
+
+				const response = await axiosClient.get(url);
+
+				if (response.data?.status === false) {
+					throw new Error(response.data?.message || "Failed to search experts.");
 				}
 
 				return response.data;
 			} catch (err: unknown) {
 				if (err instanceof AxiosError) {
-					toast.error(
-						err.response?.data?.message || "Failed to fetch expert."
-					);
+					toast.error(err.response?.data?.message || "Failed to search experts.");
 				} else if (err instanceof Error) {
 					toast.error(err.message);
 				} else {
-					toast.error(
-						"An unexpected error occurred while fetching experts."
-					);
+					toast.error("An unexpected error occurred while searching experts.");
 				}
 				throw err;
 			}
 		},
-		enabled: !!search,
-	});
->>>>>>> 734de166
+		enabled: !!search || status !== "" || role !== "" || skill !== "" || verified !== undefined,
+	});
 
 	return { expertList: data, isLoading, isError, error };
 };
@@ -300,53 +220,6 @@
 	sortBy: string,
 	searchQuery: string
 ) => {
-<<<<<<< HEAD
-  const { data, isLoading, error } = useQuery<{
-    status: boolean;
-    message: string;
-    data: PaginatedExperts;
-  }>({
-    queryKey: [
-      "admin-accounts",
-      businessId,
-      currentPage,
-      itemsPerPage,
-      statusFilter,
-      sortBy,
-      searchQuery,
-    ],
-    queryFn: async () => {
-      try {
-        const response = await axiosClient.get(
-          `/projects/account/admin?businessId=${businessId}&page=${currentPage}&limit=${itemsPerPage}${statusFilter && statusFilter !== "all"
-            ? `&status=${statusFilter}`
-            : ""
-          }&sort=${sortBy}&search=${searchQuery}`
-        );
-        if (response.data?.status === false) {
-          throw new Error(
-            response.data?.message || "Failed to fetch admin accounts."
-          );
-        }
-        return response.data;
-      } catch (error: unknown) {
-        if (error instanceof AxiosError) {
-          toast.error(
-            error.response?.data?.message || "Failed to fetch admin accounts."
-          );
-        } else if (error instanceof Error) {
-          toast.error(error.message);
-        } else {
-          toast.error(
-            "An unexpected error occurred while fetching admin accounts."
-          );
-        }
-        throw error;
-      }
-    },
-    enabled: !!businessId,
-  });
-=======
 	const { data, isLoading, error } = useQuery<{
 		status: boolean;
 		message: string;
@@ -364,24 +237,21 @@
 		queryFn: async () => {
 			try {
 				const response = await axiosClient.get(
-					`/projects/account/admin?businessId=${businessId}&page=${currentPage}&limit=${itemsPerPage}${
-						statusFilter && statusFilter !== "all"
-							? `&status=${statusFilter}`
-							: ""
+					`/projects/account/admin?businessId=${businessId}&page=${currentPage}&limit=${itemsPerPage}${statusFilter && statusFilter !== "all"
+						? `&status=${statusFilter}`
+						: ""
 					}&sort=${sortBy}&search=${searchQuery}`
 				);
 				if (response.data?.status === false) {
 					throw new Error(
-						response.data?.message ||
-							"Failed to fetch admin accounts."
+						response.data?.message || "Failed to fetch admin accounts."
 					);
 				}
 				return response.data;
 			} catch (error: unknown) {
 				if (error instanceof AxiosError) {
 					toast.error(
-						error.response?.data?.message ||
-							"Failed to fetch admin accounts."
+						error.response?.data?.message || "Failed to fetch admin accounts."
 					);
 				} else if (error instanceof Error) {
 					toast.error(error.message);
@@ -395,7 +265,6 @@
 		},
 		enabled: !!businessId,
 	});
->>>>>>> 734de166
 
 	return { AllBusinessProjects: data?.data, isLoading, error };
 };
@@ -429,7 +298,7 @@
 				if (error instanceof AxiosError) {
 					toast.error(
 						error.response?.data?.message ||
-							"Failed to invite experts."
+						"Failed to invite experts."
 					);
 				} else if (error instanceof Error) {
 					toast.error(error.message);
@@ -481,53 +350,6 @@
 	sortBy: string,
 	searchQuery: string
 ) => {
-<<<<<<< HEAD
-  const { data, isLoading, error } = useQuery<{
-    status: boolean;
-    message: string;
-    data: Expert;
-  }>({
-    queryKey: [
-      "experts-count",
-      businessId,
-      currentPage,
-      itemsPerPage,
-      statusFilter,
-      sortBy,
-      searchQuery,
-    ],
-    queryFn: async () => {
-      try {
-        const response = await axiosClient.get(
-          `/projects/experts-count/${businessId}?page=${currentPage}&limit=${itemsPerPage}${statusFilter && statusFilter !== "all"
-            ? `&status=${statusFilter}`
-            : ""
-          }&sort=${sortBy}&search=${searchQuery}`
-        );
-        if (response.data?.status === false) {
-          throw new Error(
-            response.data?.message || "Failed to fetch experts count."
-          );
-        }
-        return response.data;
-      } catch (error: unknown) {
-        if (error instanceof AxiosError) {
-          toast.error(
-            error.response?.data?.message || "Failed to fetch experts count."
-          );
-        } else if (error instanceof Error) {
-          toast.error(error.message);
-        } else {
-          toast.error(
-            "An unexpected error occurred while fetching experts count."
-          );
-        }
-        throw error;
-      }
-    },
-    enabled: !!businessId,
-  });
-=======
 	const { data, isLoading, error } = useQuery<{
 		status: boolean;
 		message: string;
@@ -545,24 +367,21 @@
 		queryFn: async () => {
 			try {
 				const response = await axiosClient.get(
-					`/projects/experts-count/${businessId}?page=${currentPage}&limit=${itemsPerPage}${
-						statusFilter && statusFilter !== "all"
-							? `status=${statusFilter}`
-							: ""
+					`/projects/experts-count/${businessId}?page=${currentPage}&limit=${itemsPerPage}${statusFilter && statusFilter !== "all"
+						? `&status=${statusFilter}`
+						: ""
 					}&sort=${sortBy}&search=${searchQuery}`
 				);
 				if (response.data?.status === false) {
 					throw new Error(
-						response.data?.message ||
-							"Failed to fetch experts count."
+						response.data?.message || "Failed to fetch experts count."
 					);
 				}
 				return response.data;
 			} catch (error: unknown) {
 				if (error instanceof AxiosError) {
 					toast.error(
-						error.response?.data?.message ||
-							"Failed to fetch experts count."
+						error.response?.data?.message || "Failed to fetch experts count."
 					);
 				} else if (error instanceof Error) {
 					toast.error(error.message);
@@ -576,95 +395,19 @@
 		},
 		enabled: !!businessId,
 	});
->>>>>>> 734de166
 
 	return { expertsCount: data?.data, isLoading, error };
 };
 
 export const useGetExpertPerformance = (id: string) => {
-<<<<<<< HEAD
-  const { data, isLoading } = useQuery({
-    queryKey: ["expert-performance", id],
-    queryFn: async () => {
-      try {
-        const response = await axiosClient.get(`/expert-reviews/${id}/admin`);
-        if (response.data?.status === false) {
-          throw new Error(
-            response.data?.message || "Failed to fetch expert performance."
-          );
-        }
-        console.log(response.data);
-        return response?.data;
-      } catch (error: unknown) {
-        if (error instanceof AxiosError) {
-          toast.error(
-            error.response?.data?.message ||
-            "Failed to fetch expert performance."
-          );
-        } else if (error instanceof Error) {
-          toast.error(error.message);
-        } else {
-          toast.error(
-            "An unexpected error occurred while fetching expert performance."
-          );
-        }
-        throw error;
-      }
-    },
-    enabled: !!id,
-  });
-  return { expertPerformance: data, isLoading };
-};
-
-export const useGetExpertAccountDetails = (id: string) => {
-  const { data, isLoading } = useQuery({
-    queryKey: ["expert-account", id],
-    queryFn: async () => {
-      try {
-        const response = await axiosClient.get(
-          `/account-by-admin?expertId=${id}`
-        );
-        if (response.data?.status === false) {
-          throw new Error(
-            response.data?.message || "Failed to fetch expert account details."
-          );
-        }
-        console.log(response.data);
-        return response?.data;
-      } catch (error: unknown) {
-        if (error instanceof AxiosError) {
-          if (error.response?.status === 404) {
-            return null;
-          }
-          toast.error(
-            error.response?.data?.message ||
-            "Failed to fetch expert account details."
-          );
-        } else if (error instanceof Error) {
-          toast.error(error.message);
-        } else {
-          toast.error(
-            "An unexpected error occurred while fetching expert performance."
-          );
-        }
-        throw error;
-      }
-    },
-    enabled: !!id,
-  });
-  return { expertAccountDetails: data, isLoading };
-=======
 	const { data, isLoading } = useQuery({
 		queryKey: ["expert-performance", id],
 		queryFn: async () => {
 			try {
-				const response = await axiosClient.get(
-					`/expert-reviews/${id}/admin`
-				);
-				if (response.data?.status === false) {
-					throw new Error(
-						response.data?.message ||
-							"Failed to fetch expert performance."
+				const response = await axiosClient.get(`/expert-reviews/${id}/admin`);
+				if (response.data?.status === false) {
+					throw new Error(
+						response.data?.message || "Failed to fetch expert performance."
 					);
 				}
 				console.log(response.data);
@@ -673,7 +416,7 @@
 				if (error instanceof AxiosError) {
 					toast.error(
 						error.response?.data?.message ||
-							"Failed to fetch expert performance."
+						"Failed to fetch expert performance."
 					);
 				} else if (error instanceof Error) {
 					toast.error(error.message);
@@ -700,8 +443,7 @@
 				);
 				if (response.data?.status === false) {
 					throw new Error(
-						response.data?.message ||
-							"Failed to fetch expert account details."
+						response.data?.message || "Failed to fetch expert account details."
 					);
 				}
 				console.log(response.data);
@@ -713,7 +455,7 @@
 					}
 					toast.error(
 						error.response?.data?.message ||
-							"Failed to fetch expert account details."
+						"Failed to fetch expert account details."
 					);
 				} else if (error instanceof Error) {
 					toast.error(error.message);
@@ -728,7 +470,6 @@
 		enabled: !!id,
 	});
 	return { expertAccountDetails: data, isLoading };
->>>>>>> 734de166
 };
 // Haven't assigned this yet
 export const useAssignSupervisor = () => {
@@ -757,7 +498,7 @@
 				if (error instanceof AxiosError) {
 					toast.error(
 						error.response?.data?.message ||
-							"Failed to assign supervisor."
+						"Failed to assign supervisor."
 					);
 				} else if (error instanceof Error) {
 					toast.error(error.message);
@@ -794,7 +535,7 @@
 				if (error instanceof AxiosError) {
 					toast.error(
 						error.response?.data?.message ||
-							"Failed to approve expert."
+						"Failed to approve expert."
 					);
 				} else if (error instanceof Error) {
 					toast.error(error.message);
